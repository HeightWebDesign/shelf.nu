import { atom } from "jotai";
import type { BulkDialogType } from "~/components/bulk-update-dialog/bulk-update-dialog";

/**
 * This atom is responsible for holding the open state for dialogs
 * Open Dialog must be open at a time
 */
export const bulkDialogAtom = atom<Record<BulkDialogType, boolean>>({
  location: false,
  category: false,
  "assign-custody": false,
  "release-custody": false,
  trash: false,
<<<<<<< HEAD
  activate: false,
  deactivate: false,
=======
  archive: false,
  cancel: false,
>>>>>>> fe5cdb55
});

/**
 * This will trigger the Dialog to open for a particular key
 */
export const openBulkDialogAtom = atom<null, BulkDialogType[], unknown>(
  null,
  (_, set, update) => {
    set(bulkDialogAtom, (prev) => ({ ...prev, [update]: true }));
  }
);

/**
 * This will trigger the Dialog to close for a particular key
 */

export const closeBulkDialogAtom = atom<null, BulkDialogType[], unknown>(
  null,
  (_, set, update) => {
    set(bulkDialogAtom, (prev) => ({ ...prev, [update]: false }));
  }
);<|MERGE_RESOLUTION|>--- conflicted
+++ resolved
@@ -11,13 +11,10 @@
   "assign-custody": false,
   "release-custody": false,
   trash: false,
-<<<<<<< HEAD
   activate: false,
   deactivate: false,
-=======
   archive: false,
   cancel: false,
->>>>>>> fe5cdb55
 });
 
 /**
