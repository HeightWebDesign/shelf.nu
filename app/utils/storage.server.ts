import {
  unstable_composeUploadHandlers,
  unstable_parseMultipartFormData,
} from "@remix-run/node";
import type { LRUCache } from "lru-cache";
import type { ResizeOptions } from "sharp";

import { v4 as uuid } from "uuid";
import { getSupabaseAdmin } from "~/integrations/supabase/client";
<<<<<<< HEAD
import { MAX_IMAGE_UPLOAD_SIZE, PUBLIC_BUCKET } from "./constants";
=======
import { ASSET_MAX_IMAGE_UPLOAD_SIZE } from "./constants";
>>>>>>> acc34326
import { cropImage } from "./crop-image";
import { SUPABASE_URL } from "./env";
import type { AdditionalData, ErrorLabel } from "./error";
import { isLikeShelfError, ShelfError } from "./error";
import { extractImageNameFromSupabaseUrl } from "./extract-image-name-from-supabase-url";
import {
  cacheOptimizedImage,
  type CachedImage,
} from "./import.image-cache.server";
import { Logger } from "./logger";

const label: ErrorLabel = "File storage";

export function getPublicFileURL({
  filename,
  bucketName = "profile-pictures",
}: {
  filename: string;
  bucketName?: string;
}) {
  try {
    const { data } = getSupabaseAdmin()
      .storage.from(bucketName)
      .getPublicUrl(filename);

    return data.publicUrl;
  } catch (cause) {
    throw new ShelfError({
      cause,
      message: "Failed to get public file URL",
      additionalData: { filename, bucketName },
      label,
    });
  }
}

export async function createSignedUrl({
  filename,
  bucketName = "assets",
}: {
  filename: string;
  bucketName?: string;
}) {
  try {
    // Check if there is a leading slash and we need to remove it as signing will not work with the slash included
    if (filename.startsWith("/")) {
      filename = filename.substring(1); // Remove the first character
    }

    const { data, error } = await getSupabaseAdmin()
      .storage.from(bucketName)
      .createSignedUrl(filename, 24 * 60 * 60); //24h

    if (error) {
      throw error;
    }

    return data.signedUrl;
  } catch (cause) {
    throw new ShelfError({
      cause,
      message:
        "Something went wrong while creating a signed URL. Please try again. If the issue persists contact support.",
      additionalData: { filename, bucketName },
      label,
    });
  }
}

export async function uploadFile(
  fileData: AsyncIterable<Uint8Array>,
  {
    filename,
    contentType,
    bucketName,
    resizeOptions,
    generateThumbnail = false,
    thumbnailSize = 108, // Default thumbnail size
  }: UploadOptions & {
    generateThumbnail?: boolean;
    thumbnailSize?: number;
  }
): Promise<string | { originalPath: string; thumbnailPath: string }> {
  try {
    // Process original image
    const file = await cropImage(fileData, resizeOptions);

    // Upload original file
    const { data, error } = await getSupabaseAdmin()
      .storage.from(bucketName)
      .upload(filename, file, { contentType, upsert: true });

    if (error) {
      throw error;
    }

    // If thumbnail generation is requested
    if (generateThumbnail) {
      // Generate a thumbnail filename
      let thumbFilename: string;

      // Check if the file has an extension
      if (filename.includes(".")) {
        // File has extension, add '-thumbnail' before the extension
        thumbFilename = filename.replace(/(\.[^.]+)$/, "-thumbnail$1");
      } else {
        // File has no extension, just append '-thumbnail'
        thumbFilename = `${filename}-thumbnail`;
      }

      // Create thumbnail version with Sharp
      const thumbnailFile = await cropImage(
        // Convert Buffer back to AsyncIterable for consistency
        (async function* () {
          await Promise.resolve(); // Satisfy eslint requirement
          yield new Uint8Array(file);
        })(),
        {
          width: thumbnailSize,
          height: thumbnailSize,
          fit: "cover",
          withoutEnlargement: true,
        }
      );

      // Upload thumbnail
      const { data: thumbData, error: thumbError } = await getSupabaseAdmin()
        .storage.from(bucketName)
        .upload(thumbFilename, thumbnailFile, { contentType, upsert: true });

      if (thumbError) {
        throw thumbError;
      }

      return {
        originalPath: data.path,
        thumbnailPath: thumbData.path,
      };
    }

    // Return just the path string for backward compatibility
    return data.path;
  } catch (cause) {
    throw new ShelfError({
      cause,
      message:
        "Something went wrong while uploading the file. Please try again or contact support.",
      additionalData: { filename, contentType, bucketName },
      label,
    });
  }
}

export interface UploadOptions {
  bucketName: string;
  filename: string;
  contentType: string;
  resizeOptions?: ResizeOptions;
}

export async function parseFileFormData({
  request,
  newFileName,
  bucketName = "profile-pictures",
  resizeOptions,
  generateThumbnail = false,
  thumbnailSize = 108,
}: {
  request: Request;
  newFileName: string;
  bucketName?: string;
  resizeOptions?: ResizeOptions;
  generateThumbnail?: boolean;
  thumbnailSize?: number;
}) {
  try {
    const uploadHandler = unstable_composeUploadHandlers(
      async ({ contentType, data, filename }) => {
        if (!contentType?.includes("image")) {
          return undefined;
        }

        const fileSize = await calculateAsyncIterableSize(data);
        if (fileSize > ASSET_MAX_IMAGE_UPLOAD_SIZE) {
          throw new ShelfError({
            cause: null,
            title: "File too large",
            message: `Image file size exceeds maximum allowed size of ${
              ASSET_MAX_IMAGE_UPLOAD_SIZE / (1024 * 1024)
            }MB`,
            additionalData: { filename, contentType, bucketName },
            label,
            shouldBeCaptured: false,
          });
        }

        const fileExtension = filename?.split(".").pop();
        const uploadedFilePaths = await uploadFile(data, {
          filename: `${newFileName}.${fileExtension}`,
          contentType,
          bucketName,
          resizeOptions,
          generateThumbnail,
          thumbnailSize,
        });

        // For profile pictures and other cases that don't need thumbnails,
        // the uploadFile function returns a string path
        if (typeof uploadedFilePaths === "string") {
          return uploadedFilePaths;
        }

        // For cases where thumbnails are generated, we need to store the object
        // in a way that FormData can handle. We'll store it as a stringified JSON
        if (generateThumbnail) {
          return JSON.stringify(uploadedFilePaths);
        }

        // This shouldn't happen, but if it does, return the originalPath
        return (uploadedFilePaths as { originalPath: string }).originalPath;
      }
    );

    const formData = await unstable_parseMultipartFormData(
      request,
      uploadHandler
    );

    return formData;
  } catch (cause) {
    throw new ShelfError({
      cause,
      message: isLikeShelfError(cause)
        ? cause.message
        : "Something went wrong while uploading the file. Please try again or contact support.",
      label,
    });
  }
}

/**
 * Logs an error that occurred during image upload to Supoabase
 * @param cause
 * @param additionalData
 */
function logUploadError(cause: unknown, additionalData: AdditionalData) {
  Logger.error(
    new ShelfError({
      cause,
      message: "Failed to upload image",
      additionalData,
      label,
    })
  );
}

/**
 * Downloads and processes an image from a URL for upload
 * Implements caching of Supabase-optimized versions for repeated URLs
 */
export async function uploadImageFromUrl(
  imageUrl: string,
  { filename, contentType, bucketName, resizeOptions }: UploadOptions,
  cache?: LRUCache<string, CachedImage>
) {
  try {
    let buffer: Buffer;
    let actualContentType: string;

    // Check cache first if provided
    if (cache) {
      const cached = cache.get(imageUrl);
      if (cached) {
        buffer = cached.buffer;
        actualContentType = cached.contentType;

        // Upload cached optimized version
        const { data, error } = await getSupabaseAdmin()
          .storage.from(bucketName)
          .upload(filename, buffer, {
            contentType: actualContentType,
            upsert: true,
            metadata: {
              source: "url",
              originalUrl: imageUrl,
            },
          });

        if (error) {
          /** Log the error so we are aware if there are some issues with uploading */
          logUploadError(error, {
            imageUrl,
            filename,
            contentType,
            bucketName,
          });

          throw error;
        }
        return data.path;
      }
    }

    // If not in cache, download the image
    const response = await fetch(imageUrl).catch((cause) => {
      throw new ShelfError({
        cause,
        message: "Failed to fetch image from URL",
        additionalData: { imageUrl },
        label,
        shouldBeCaptured: false,
      });
    });

    if (!response.ok) {
      throw new ShelfError({
        cause: null,
        message: "Failed to fetch image from URL",
        shouldBeCaptured: false,
        additionalData: { imageUrl, status: response.status },
        label,
      });
    }

    actualContentType = response.headers.get("content-type") || contentType;
    if (!actualContentType?.startsWith("image/")) {
      throw new ShelfError({
        cause: null,
        message: "URL does not point to a valid image",
        additionalData: { imageUrl, contentType: actualContentType },
        label,
        shouldBeCaptured: false,
      });
    }

    const imageBlob = await response.blob();
    if (imageBlob.size > ASSET_MAX_IMAGE_UPLOAD_SIZE) {
      throw new ShelfError({
        cause: null,
        message: `Image file size exceeds maximum allowed size of ${
          ASSET_MAX_IMAGE_UPLOAD_SIZE / (1024 * 1024)
        }MB`,
        additionalData: { imageUrl, size: imageBlob.size },
        label,
        shouldBeCaptured: false,
      });
    }

    const arrayBuffer = await imageBlob.arrayBuffer();
    buffer = Buffer.from(arrayBuffer);

    async function* toAsyncIterable(): AsyncIterable<Uint8Array> {
      await Promise.resolve();
      yield new Uint8Array(buffer);
    }

    const file = await cropImage(toAsyncIterable(), resizeOptions);

    // Upload to Supabase
    const { data, error } = await getSupabaseAdmin()
      .storage.from(bucketName)
      .upload(filename, file, {
        contentType: actualContentType,
        upsert: true,
        metadata: {
          source: "url",
          originalUrl: imageUrl,
        },
      });

    if (error) {
      /** Log the error so we are aware if there are some issues with uploading */
      logUploadError(error, {
        imageUrl,
        filename,
        contentType,
        bucketName,
      });
      throw error;
    }

    // After successful upload, cache the optimized version if cache is provided
    if (cache && data.path) {
      await cacheOptimizedImage(data.path, imageUrl, cache);
    }

    return data.path;
  } catch (cause) {
    const isShelfError = isLikeShelfError(cause);
    throw new ShelfError({
      cause,
      message: isShelfError
        ? cause.message
        : "Failed to process and upload image from URL",
      additionalData: { imageUrl, filename, contentType, bucketName },
      label,
      shouldBeCaptured: isShelfError ? cause.shouldBeCaptured : true,
    });
  }
}

export async function deleteProfilePicture({
  url,
  bucketName = "profile-pictures",
}: {
  url: string;
  bucketName?: string;
}) {
  try {
    if (
      !url.startsWith(
        `${SUPABASE_URL}/storage/v1/object/public/profile-pictures/`
      ) ||
      url === ""
    ) {
      throw new ShelfError({
        cause: null,
        message: "Invalid file URL",
        additionalData: { url },
        label,
      });
    }

    const { error } = await getSupabaseAdmin()
      .storage.from(bucketName)
      .remove([url.split(`${bucketName}/`)[1]]);

    if (error) {
      throw error;
    }
  } catch (cause) {
    Logger.error(
      new ShelfError({
        cause,
        message: "Fail to delete the profile picture",
        additionalData: { url, bucketName },
        label,
      })
    );
  }
}

export async function deleteAssetImage({
  url,
  bucketName,
}: {
  url: string;
  bucketName: string;
}) {
  try {
    const path = extractImageNameFromSupabaseUrl({ url, bucketName });
    if (!path) {
      throw new ShelfError({
        cause: null,
        message: "Cannot extract the image path from the URL",
        additionalData: { url, bucketName },
        label,
      });
    }

    const { error } = await getSupabaseAdmin()
      .storage.from(bucketName)
      .remove([path]);

    if (error) {
      throw error;
    }

    return true;
  } catch (cause) {
    Logger.error(
      new ShelfError({
        cause,
        message: "Fail to delete the asset image",
        additionalData: { url, bucketName },
        label,
      })
    );
  }
}

<<<<<<< HEAD
/**
 * This function constructs the path for the file to be uploaded to Supabase storage.
 */
export function getFileUploadPath({
  organizationId,
  type,
  typeId,
  extension,
}: {
  organizationId: string;
  type: "locations";
  typeId: string;
  extension: string;
}) {
  return `${organizationId}/${type}/${typeId}/${uuid()}.${extension}`;
}

/**
 * This function uploads the file to `files` bucket in Supabase.
 * `files` bucket is public and can be accessed by anyone.
 * After uploading the file, it returns the public URL of the file.
 */
export async function uploadPublicFile({
  fileData,
  path,
}: {
  fileData: ArrayBuffer;
  /*
   * The path to upload file
   * Format: `organizationId/type/typeId/fileName`
   */
  path: string;
}) {
  try {
    const { data, error } = await getSupabaseAdmin()
      .storage.from(PUBLIC_BUCKET)
      .upload(path, fileData);

    if (error) {
      throw error;
    }

    const {
      data: { publicUrl },
    } = getSupabaseAdmin().storage.from(PUBLIC_BUCKET).getPublicUrl(data.path);

    return publicUrl;
  } catch (cause) {
    throw new ShelfError({
      cause,
      message:
        "Something went wrong while uploading the file. Please try again.",
      label,
    });
  }
}

/**
 * This function remove the public file from `files` bucket in Supabase using a public URL.
 */
export async function removePublicFile({ publicUrl }: { publicUrl: string }) {
  try {
    if (
      !publicUrl.startsWith(
        `${SUPABASE_URL}/storage/v1/object/public/${PUBLIC_BUCKET}/`
      )
    ) {
      throw new ShelfError({
        cause: null,
        message: "Invalid file URL",
        additionalData: { publicUrl },
        label,
      });
    }

    const { error } = await getSupabaseAdmin()
      .storage.from(PUBLIC_BUCKET)
      .remove([publicUrl.split(`${PUBLIC_BUCKET}/`)[1]]);

    if (error) {
      throw error;
    }
  } catch (cause) {
    throw new ShelfError({
      cause,
      message: isLikeShelfError(cause)
        ? cause.message
        : "Failed to remove file. Please try again.",
      label,
    });
  }
=======
// Utility function to get size from AsyncIterable<Uint8Array>
export async function calculateAsyncIterableSize(
  data: AsyncIterable<Uint8Array>
): Promise<number> {
  let totalSize = 0;
  for await (const chunk of data) {
    totalSize += chunk.byteLength;
  }
  return totalSize;
>>>>>>> acc34326
}<|MERGE_RESOLUTION|>--- conflicted
+++ resolved
@@ -7,11 +7,7 @@
 
 import { v4 as uuid } from "uuid";
 import { getSupabaseAdmin } from "~/integrations/supabase/client";
-<<<<<<< HEAD
-import { MAX_IMAGE_UPLOAD_SIZE, PUBLIC_BUCKET } from "./constants";
-=======
-import { ASSET_MAX_IMAGE_UPLOAD_SIZE } from "./constants";
->>>>>>> acc34326
+import { ASSET_MAX_IMAGE_UPLOAD_SIZE, PUBLIC_BUCKET } from "./constants";
 import { cropImage } from "./crop-image";
 import { SUPABASE_URL } from "./env";
 import type { AdditionalData, ErrorLabel } from "./error";
@@ -493,7 +489,6 @@
   }
 }
 
-<<<<<<< HEAD
 /**
  * This function constructs the path for the file to be uploaded to Supabase storage.
  */
@@ -585,7 +580,8 @@
       label,
     });
   }
-=======
+}
+
 // Utility function to get size from AsyncIterable<Uint8Array>
 export async function calculateAsyncIterableSize(
   data: AsyncIterable<Uint8Array>
@@ -595,5 +591,4 @@
     totalSize += chunk.byteLength;
   }
   return totalSize;
->>>>>>> acc34326
 }