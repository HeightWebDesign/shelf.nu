import { ShelfStackError } from "./error";
import { isBrowser } from "./is-browser";

declare global {
  interface Window {
    env: {
      NODE_ENV: "development" | "production" | "test";
      SUPABASE_URL: string;
      SUPABASE_ANON_PUBLIC: string;
      MAPTILER_TOKEN: string;
      MICROSOFT_CLARITY_ID: string;
      CRISP_WEBSITE_ID: string;
      ENABLE_PREMIUM_FEATURES: string;
      FORMBRICKS_ENV_ID: string;
      MAINTENANCE_MODE: string;
    };
  }
}

declare global {
  namespace NodeJS {
    interface ProcessEnv {
      NODE_ENV: "development" | "production" | "test";
      SUPABASE_URL: string;
      SUPABASE_SERVICE_ROLE: string;
      SERVER_URL: string;
      SUPABASE_ANON_PUBLIC: string;
      SESSION_SECRET: string;
      MAPTILER_TOKEN: string;
      CRISP_WEBSITE_ID: string;
      MICROSOFT_CLARITY_ID: string;
      STRIPE_SECRET_KEY: string;
      STRIPE_WEBHOOK_ENDPOINT_SECRET: string;
      ENABLE_PREMIUM_FEATURES: string;
      INVITE_TOKEN_SECRET: string;
      FORMBRICKS_ENV_ID: string;
      SMTP_PWD: string;
      SMTP_HOST: string;
      SMTP_USER: string;
      MAINTENANCE_MODE: string;
<<<<<<< HEAD
      DATABASE_URL: string;
=======
      GEOCODE_API_KEY: string;
>>>>>>> 8cfe0b8d
    }
  }
}

type EnvOptions = {
  isSecret?: boolean;
  isRequired?: boolean;
};
function getEnv(
  name: string,
  { isRequired, isSecret }: EnvOptions = { isSecret: true, isRequired: true }
) {
  if (isBrowser && isSecret) return "";

  const source = (isBrowser ? window.env : process.env) ?? {};

  const value = source[name as keyof typeof source];

  if (!value && isRequired) {
    throw new ShelfStackError({ message: `${name} is not set` });
  }

  return value;
}

/**
 * Server env
 */
export const SERVER_URL = getEnv("SERVER_URL");
export const SUPABASE_SERVICE_ROLE = getEnv("SUPABASE_SERVICE_ROLE");
export const INVITE_TOKEN_SECRET = getEnv("INVITE_TOKEN_SECRET", {
  isSecret: true,
});
export const SESSION_SECRET = getEnv("SESSION_SECRET");
export const STRIPE_SECRET_KEY = getEnv("STRIPE_SECRET_KEY", {
  isSecret: true,
  isRequired: false,
});
export const SMTP_PWD = getEnv("SMTP_PWD");
export const SMTP_HOST = getEnv("SMTP_HOST");
export const SMTP_USER = getEnv("SMTP_USER");
export const DATABASE_URL = getEnv("DATABASE_URL");

/**
 * Shared envs
 */
export const NODE_ENV = getEnv("NODE_ENV", {
  isSecret: false,
  isRequired: false,
});
export const SUPABASE_URL = getEnv("SUPABASE_URL", { isSecret: false });
export const SUPABASE_ANON_PUBLIC = getEnv("SUPABASE_ANON_PUBLIC", {
  isSecret: false,
});
export const MAPTILER_TOKEN = getEnv("MAPTILER_TOKEN", {
  isSecret: false,
});
export const CRISP_WEBSITE_ID = getEnv("CRISP_WEBSITE_ID", {
  isSecret: false,
  isRequired: false,
});
export const MICROSOFT_CLARITY_ID = getEnv("MICROSOFT_CLARITY_ID", {
  isSecret: false,
  isRequired: false,
});
export const FORMBRICKS_ENV_ID = getEnv("FORMBRICKS_ENV_ID", {
  isSecret: false,
  isRequired: false,
});

export const GEOCODE_API_KEY = getEnv("GEOCODE_API_KEY", {
  isSecret: true,
  isRequired: false,
});

export const MAINTENANCE_MODE =
  getEnv("MAINTENANCE_MODE", {
    isSecret: false,
    isRequired: false,
  }) === "true" || false;

export const ENABLE_PREMIUM_FEATURES =
  getEnv("ENABLE_PREMIUM_FEATURES", {
    isSecret: false,
    isRequired: false,
  }) === "true" || false;

export function getBrowserEnv() {
  return {
    NODE_ENV,
    SUPABASE_URL,
    SUPABASE_ANON_PUBLIC,
    MAPTILER_TOKEN,
    CRISP_WEBSITE_ID,
    MICROSOFT_CLARITY_ID,
    ENABLE_PREMIUM_FEATURES,
    FORMBRICKS_ENV_ID,
    MAINTENANCE_MODE,
  };
}<|MERGE_RESOLUTION|>--- conflicted
+++ resolved
@@ -38,11 +38,8 @@
       SMTP_HOST: string;
       SMTP_USER: string;
       MAINTENANCE_MODE: string;
-<<<<<<< HEAD
       DATABASE_URL: string;
-=======
       GEOCODE_API_KEY: string;
->>>>>>> 8cfe0b8d
     }
   }
 }
