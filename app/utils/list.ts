import type { BookingStatus } from "@prisma/client";
import type {
  SortingDirection,
  SortingOptions,
} from "~/components/list/filters/sort-by";
import type { ListItemData } from "~/components/list/list-item";

export const getParamsValues = (searchParams: URLSearchParams) => ({
  page: Number(searchParams.get("page") || "1"),
  perPageParam: Number(searchParams.get("per_page") || 0),
  orderBy: (searchParams.get("orderBy") || "createdAt") as SortingOptions,
  orderDirection: (searchParams.get("orderDirection") ||
    "desc") as SortingDirection,
  search: searchParams.get("s") || null,
  categoriesIds: searchParams.getAll("category") || [],
  tagsIds: searchParams.getAll("tag") || [],
  bookingFrom: searchParams.get("bookingFrom")?.length
    ? new Date(searchParams.get("bookingFrom") as string)
    : null,
  bookingTo: searchParams.get("bookingTo")?.length
    ? new Date(searchParams.get("bookingTo") as string)
    : null,
  hideUnavailable: searchParams.get("hideUnavailable")?.length
    ? searchParams.get("hideUnavailable") == "true"
    : undefined,
  unhideAssetsBookigIds: searchParams.getAll("unhideAssetsBookigIds") || [],

  status:
    searchParams.get("status") === "ALL" // If the value is "ALL", we just remove the param
      ? null
      : (searchParams.get("status") as BookingStatus | null),
  batch:
    searchParams.get("batch") === "ALL" // If the value is "ALL", we just remove the param
      ? null
      : (searchParams.get("batch") as string | null),
  locationIds: searchParams.getAll("location"),
  teamMemberIds: searchParams.getAll("teamMember") || [],
  tab: searchParams.get("tab") as "assets" | "kits",
  id: searchParams.getAll("id") || [],
<<<<<<< HEAD
  assetKitFilter: searchParams.get("assetKitFilter"),
=======
  tags: searchParams.getAll("tag") || [],
>>>>>>> c9c21aa4
});

export const ALL_SELECTED_KEY = "all-selected";

export function isSelectingAllItems(selectedItems: ListItemData[]) {
  return !!selectedItems.find((item) => item.id === ALL_SELECTED_KEY);
}<|MERGE_RESOLUTION|>--- conflicted
+++ resolved
@@ -37,11 +37,8 @@
   teamMemberIds: searchParams.getAll("teamMember") || [],
   tab: searchParams.get("tab") as "assets" | "kits",
   id: searchParams.getAll("id") || [],
-<<<<<<< HEAD
   assetKitFilter: searchParams.get("assetKitFilter"),
-=======
   tags: searchParams.getAll("tag") || [],
->>>>>>> c9c21aa4
 });
 
 export const ALL_SELECTED_KEY = "all-selected";
