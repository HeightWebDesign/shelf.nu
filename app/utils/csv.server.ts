--- conflicted
+++ resolved
@@ -359,16 +359,13 @@
           case "availableToBook":
             value = asset.availableToBook ? "Yes" : "No";
             break;
-<<<<<<< HEAD
           case "upcomingReminder": {
             value = asset.upcomingReminder?.displayDate;
             break;
           }
-=======
           case "actions":
             value = "";
             break;
->>>>>>> 8e3e8453
           default:
             checkExhaustiveSwitch(fieldName);
             value = "";
