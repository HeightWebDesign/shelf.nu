import type { Prisma } from "@prisma/client";
import { useLoaderData } from "@remix-run/react";
import { useAtomValue } from "jotai";
import { useHydrated } from "remix-utils/use-hydrated";
import { selectedBulkItemsAtom } from "~/atoms/list";
import { tw } from "~/utils/tw";
import { useControlledDropdownMenu } from "~/utils/use-controlled-dropdown-menu";
import { useBulkCategoryUpdateModal } from "./bulk-category-update-modal";
import BulkDeleteAssets from "./bulk-delete-assets";
import {
  BulkLocationUpdateDialog,
  BulkLocationUpdateTrigger,
} from "./bulk-location-update-modal";
import Icon from "../icons/icon";
import { ChevronRight } from "../icons/library";
import { Button } from "../shared/button";
import {
  DropdownMenu,
  DropdownMenuContent,
  DropdownMenuItem,
  DropdownMenuTrigger,
} from "../shared/dropdown";

export default function BulkActionsDropdown() {
  const isHydrated = useHydrated();

  if (!isHydrated) {
    return (
      <Button variant="secondary" to="#">
        <span className="flex items-center gap-2">
          Actions <ChevronRight className="chev rotate-90" />
        </span>
      </Button>
    );
  }

  return (
    <div className="actions-dropdown flex">
      <ConditionalDropdown />
    </div>
  );
}

function ConditionalDropdown() {
  const { items } = useLoaderData<{
    items: Prisma.AssetGetPayload<{ include: { kit: true; custody: true } }>[];
  }>();

  const {
    ref: dropdownRef,
    defaultApplied,
    open,
    defaultOpen,
    setOpen,
  } = useControlledDropdownMenu();

  const selectedAssetIds = useAtomValue(selectedBulkItemsAtom);

  const selectedAssets = items.filter((item) =>
    selectedAssetIds.includes(item.id)
  );

  const disabled = selectedAssetIds.length === 0;

  const someAssetCheckedOut = selectedAssets.some(
    (asset) => asset.status === "CHECKED_OUT"
  );

  const someAssetPartOfUnavailableKit = selectedAssets.some(
    (asset) => asset?.kit && asset.kit.status !== "AVAILABLE"
  );

  /** Asset can be release only if all selected items has custody */
  const assetsCanBeReleased = selectedAssets.every((asset) => !!asset?.custody);

  const someAssetsAvailable = selectedAssets.some(
    (asset) => asset.status === "AVAILABLE"
  );
  const someAssetsInCustody = selectedAssets.some(
    (asset) => asset.status === "IN_CUSTODY"
  );

  /**
   * Check-in and check-out are disabled for the following reasons
   * 1. User has selected AVAILABLE and IN_CUSTODY assets at same time
   * 2. Some assets are CHECKED_OUT and cannot be released
   */
  const isCheckInCheckOutDisabled = [
    someAssetsAvailable && someAssetsInCustody,
    someAssetCheckedOut && !assetsCanBeReleased,
  ].some(Boolean);

<<<<<<< HEAD
=======
  const [BulkLocationUpdateTrigger, BulkLocationUpdateModal] =
    useBulkLocationUpdateModal({ onClick: () => setOpen(false) });
  const [BulkCategoryUpdateTrigger, BulkCategoryUpdateModal] =
    useBulkCategoryUpdateModal({ onClick: () => setOpen(false) });

>>>>>>> 34b4be4b
  return (
    <>
      {open && (
        <div
          className={tw(
            "fixed right-0 top-0 z-10 h-screen w-screen cursor-pointer bg-gray-700/50  transition duration-300 ease-in-out md:hidden"
          )}
        />
      )}
<<<<<<< HEAD
      <BulkLocationUpdateDialog />
=======
      <BulkLocationUpdateModal />
      <BulkCategoryUpdateModal />
>>>>>>> 34b4be4b

      <DropdownMenu
        modal={false}
        onOpenChange={(open) => {
          if (defaultApplied && window.innerWidth <= 640) setOpen(open);
        }}
        open={open}
        defaultOpen={defaultOpen}
      >
        <DropdownMenuTrigger
          className="actions-dropdown hidden sm:flex"
          onClick={() => setOpen(!open)}
          asChild
          disabled={disabled}
        >
          <Button variant="secondary">
            <span className="flex items-center gap-2">Actions</span>
          </Button>
        </DropdownMenuTrigger>

        {/* using custom dropdown menu trigger on mobile which only opens dropdown not toggles menu to avoid conflicts with overlay*/}
        <Button
          variant="secondary"
          className="asset-actions sm:hidden"
          onClick={() => setOpen(true)}
          disabled={disabled}
        >
          <span className="flex items-center gap-2">Actions</span>
        </Button>

        {open && (
          <style
            dangerouslySetInnerHTML={{
              __html: `@media (max-width: 640px) {
                [data-radix-popper-content-wrapper] {
                  transform: none !important;
                  will-change: auto !important;
                }
              }`,
            }} // is a hack to fix the dropdown menu not being in the right place on mobile
            // can not target [data-radix-popper-content-wrapper] for this file only with css
            // so we have to use dangerouslySetInnerHTML
            // PR : https://github.com/Shelf-nu/shelf.nu/pull/304
          ></style>
        )}

        <DropdownMenuContent
          asChild
          align="end"
          className="order actions-dropdown static w-screen rounded-b-none rounded-t-[4px] bg-white p-0 text-right md:static md:w-[230px] md:rounded-t-[4px]"
          ref={dropdownRef}
        >
          <div className="order fixed bottom-0 left-0 w-screen rounded-b-none rounded-t-[4px] bg-white p-0 text-right md:static md:w-[180px] md:rounded-t-[4px]">
            <DropdownMenuItem
              className="border-b px-4 py-1 md:p-0"
              disabled={isCheckInCheckOutDisabled}
            >
              {assetsCanBeReleased ? (
                <Button
                  to="bulk-check-in"
                  role="link"
                  variant="link"
                  className={tw(
                    "justify-start whitespace-nowrap px-4 py-3  text-gray-700 hover:text-gray-700",
                    someAssetPartOfUnavailableKit
                      ? "pointer-events-none cursor-not-allowed opacity-50"
                      : ""
                  )}
                  width="full"
                  onClick={() => setOpen(false)}
                  disabled={someAssetPartOfUnavailableKit}
                >
                  <span className="flex items-center gap-1">
                    <Icon icon="check-in" /> Check in
                  </span>
                </Button>
              ) : (
                <Button
                  to="bulk-check-out"
                  role="link"
                  variant="link"
                  className="justify-start px-4 py-3  text-gray-700 hover:text-gray-700"
                  width="full"
                  onClick={() => setOpen(false)}
                >
                  <span className="flex items-center gap-2">
                    <Icon icon="check-out" /> Check out
                  </span>
                </Button>
              )}
            </DropdownMenuItem>

            <DropdownMenuItem
              className={tw("px-4 py-1 md:p-0")}
              disabled={someAssetCheckedOut}
            >
              <BulkLocationUpdateTrigger
                onClick={() => {
                  setOpen(false);
                }}
              />
            </DropdownMenuItem>

            <DropdownMenuItem
              className={tw("px-4 py-1 md:p-0")}
              disabled={someAssetCheckedOut}
            >
              <BulkCategoryUpdateTrigger />
            </DropdownMenuItem>

            <DropdownMenuItem
              className="px-4 py-1 md:p-0"
              onSelect={(e) => {
                e.preventDefault();
              }}
            >
              <BulkDeleteAssets />
            </DropdownMenuItem>

            <DropdownMenuItem className="border-t p-4 md:hidden md:p-0">
              <Button
                role="button"
                variant="secondary"
                className="flex items-center justify-center text-gray-700 hover:text-gray-700 "
                width="full"
                onClick={() => setOpen(false)}
              >
                Close
              </Button>
            </DropdownMenuItem>
            {someAssetCheckedOut ? (
              <div className=" border-t p-2 text-left text-xs">
                Some actions are disabled due to the assets being checked out.
              </div>
            ) : null}
            {someAssetPartOfUnavailableKit ? (
              <div className=" border-t p-2 text-left text-xs">
                Some actions are disabled due to the assets being part of a kit.
              </div>
            ) : null}
            {isCheckInCheckOutDisabled ? (
              <div className=" border-t p-2 text-left text-xs">
                Some actions are disabled due to the selection of available and
                unavailable assets at same time.
              </div>
            ) : null}
          </div>
        </DropdownMenuContent>
      </DropdownMenu>
    </>
  );
}<|MERGE_RESOLUTION|>--- conflicted
+++ resolved
@@ -90,14 +90,9 @@
     someAssetCheckedOut && !assetsCanBeReleased,
   ].some(Boolean);
 
-<<<<<<< HEAD
-=======
-  const [BulkLocationUpdateTrigger, BulkLocationUpdateModal] =
-    useBulkLocationUpdateModal({ onClick: () => setOpen(false) });
   const [BulkCategoryUpdateTrigger, BulkCategoryUpdateModal] =
     useBulkCategoryUpdateModal({ onClick: () => setOpen(false) });
 
->>>>>>> 34b4be4b
   return (
     <>
       {open && (
@@ -107,12 +102,8 @@
           )}
         />
       )}
-<<<<<<< HEAD
       <BulkLocationUpdateDialog />
-=======
-      <BulkLocationUpdateModal />
       <BulkCategoryUpdateModal />
->>>>>>> 34b4be4b
 
       <DropdownMenu
         modal={false}
