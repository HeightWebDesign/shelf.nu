import { CalendarIcon, RowsIcon } from "@radix-ui/react-icons";
import { Spinner } from "./spinner";

import {
  ArchiveIcon,
  CoinsIcon,
  MailIcon,
  PlusIcon,
  RefreshIcon,
  SearchIcon,
  SuccessIcon,
  TrashIcon,
  XIcon,
  BarCodeIcon,
  PenIcon,
  HomeIcon,
  QuestionsIcon,
  WriteIcon,
  TagsIcon,
  CategoriesIcon,
  LocationMarkerIcon,
  AssetsIcon,
  DownloadIcon,
  PrintIcon,
  SettingsIcon,
  SendIcon,
  LogoutIcon,
  HelpIcon,
  Profile,
  UserIcon,
  GpsMarkerIcon,
  DuplicateIcon,
  GraphIcon,
  ScanQRIcon,
  SwitchIcon,
  KitIcon,
  BookingsIcon,
  CheckOutIcon,
  CheckInIcon,
  CheckIcon,
  PartialCheckboxIcon,
  AssetLabel,
  LockIcon,
  ActiveSwitchIcon,
  ScanIcon,
  MapIcon,
  ToolIcon,
  AddTagsIcon,
  RemoveTagsIcon,
  AvailableIcon,
  UnavailableIcon,
<<<<<<< HEAD
  BookingExistIcon,
=======
  ChangeIcon,
>>>>>>> 24ab75df
} from "../icons/library";

/** The possible options for icons to be rendered in the button */
export type IconType =
  | "check"
  | "map"
  | "plus"
  | "trash"
  | "archive"
  | "mail"
  | "search"
  | "spinner"
  | "x"
  | "cancel"
  | "refresh"
  | "coins"
  | "barcode"
  | "pen"
  | "success"
  | "home"
  | "question"
  | "write"
  | "tag"
  | "tag-remove"
  | "tag-add"
  | "category"
  | "location"
  | "gps"
  | "duplicate"
  | "asset"
  | "download"
  | "print"
  | "settings"
  | "logout"
  | "help"
  | "profile"
  | "send"
  | "user"
  | "calendar"
  | "graph"
  | "scanQR"
  | "switch"
  | "kit"
  | "bookings"
  | "assign-custody"
  | "release-custody"
  | "partial-checkbox"
  | "asset-label"
  | "lock"
  | "activate"
  | "deactivate"
  | "scan"
  | "tool"
  | "rows"
  | "available"
  | "unavailable"
<<<<<<< HEAD
  | "booking-exist";
=======
  | "change";
>>>>>>> 24ab75df

type IconsMap = {
  [key in IconType]: JSX.Element;
};

export const iconsMap: IconsMap = {
  check: <CheckIcon />,
  map: <MapIcon />,
  plus: <PlusIcon />,
  trash: <TrashIcon />,
  archive: <ArchiveIcon />,
  mail: <MailIcon />,
  search: <SearchIcon />,
  spinner: <Spinner />,
  x: <XIcon />,
  cancel: <XIcon />,
  refresh: <RefreshIcon />,
  coins: <CoinsIcon />,
  barcode: <BarCodeIcon />,
  pen: <PenIcon />,
  success: <SuccessIcon />,
  home: <HomeIcon />,
  question: <QuestionsIcon />,
  write: <WriteIcon />,
  tag: <TagsIcon />,
  "tag-add": <AddTagsIcon />,
  "tag-remove": <RemoveTagsIcon />,
  category: <CategoriesIcon />,
  location: <LocationMarkerIcon />,
  gps: <GpsMarkerIcon />,
  duplicate: <DuplicateIcon />,
  asset: <AssetsIcon />,
  download: <DownloadIcon />,
  print: <PrintIcon />,
  settings: <SettingsIcon />,
  help: <HelpIcon />,
  profile: <Profile />,
  logout: <LogoutIcon />,
  send: <SendIcon />,
  user: <UserIcon />,
  calendar: <CalendarIcon className="size-5" />,
  bookings: <BookingsIcon />,
  graph: <GraphIcon />,
  scanQR: <ScanQRIcon />,
  switch: <SwitchIcon />,
  kit: <KitIcon />,
  "assign-custody": <CheckOutIcon />,
  "release-custody": <CheckInIcon />,
  "partial-checkbox": <PartialCheckboxIcon />,
  "asset-label": <AssetLabel />,
  lock: <LockIcon />,
  activate: <ActiveSwitchIcon />,
  deactivate: <XIcon />,
  scan: <ScanIcon />,
  tool: <ToolIcon />,
  rows: <RowsIcon />,
  available: <AvailableIcon />,
  unavailable: <UnavailableIcon />,
<<<<<<< HEAD
  "booking-exist": <BookingExistIcon />,
=======
  change: <ChangeIcon />,
>>>>>>> 24ab75df
};

export default iconsMap;<|MERGE_RESOLUTION|>--- conflicted
+++ resolved
@@ -49,11 +49,8 @@
   RemoveTagsIcon,
   AvailableIcon,
   UnavailableIcon,
-<<<<<<< HEAD
+  ChangeIcon,
   BookingExistIcon,
-=======
-  ChangeIcon,
->>>>>>> 24ab75df
 } from "../icons/library";
 
 /** The possible options for icons to be rendered in the button */
@@ -110,11 +107,8 @@
   | "rows"
   | "available"
   | "unavailable"
-<<<<<<< HEAD
+  | "change"
   | "booking-exist";
-=======
-  | "change";
->>>>>>> 24ab75df
 
 type IconsMap = {
   [key in IconType]: JSX.Element;
@@ -173,11 +167,8 @@
   rows: <RowsIcon />,
   available: <AvailableIcon />,
   unavailable: <UnavailableIcon />,
-<<<<<<< HEAD
+  change: <ChangeIcon />,
   "booking-exist": <BookingExistIcon />,
-=======
-  change: <ChangeIcon />,
->>>>>>> 24ab75df
 };
 
 export default iconsMap;