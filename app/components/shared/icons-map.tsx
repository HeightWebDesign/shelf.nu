import { CalendarIcon, RowsIcon } from "@radix-ui/react-icons";
import { Spinner } from "./spinner";

import {
  ArchiveIcon,
  CoinsIcon,
  MailIcon,
  PlusIcon,
  RefreshIcon,
  SearchIcon,
  SuccessIcon,
  TrashIcon,
  XIcon,
  BarCodeIcon,
  PenIcon,
  HomeIcon,
  QuestionsIcon,
  WriteIcon,
  TagsIcon,
  CategoriesIcon,
  LocationMarkerIcon,
  AssetsIcon,
  DownloadIcon,
  PrintIcon,
  SettingsIcon,
  SendIcon,
  LogoutIcon,
  HelpIcon,
  Profile,
  UserIcon,
  GpsMarkerIcon,
  DuplicateIcon,
  GraphIcon,
  ScanQRIcon,
  SwitchIcon,
  KitIcon,
  BookingsIcon,
  CheckOutIcon,
  CheckInIcon,
  CheckIcon,
  PartialCheckboxIcon,
  AssetLabel,
  LockIcon,
  ActiveSwitchIcon,
  ScanIcon,
  MapIcon,
  ToolIcon,
<<<<<<< HEAD
  InstallIcon,
=======
  AddTagsIcon,
  RemoveTagsIcon,
>>>>>>> c9d5c588
} from "../icons/library";

/** The possible options for icons to be rendered in the button */
export type IconType =
  | "check"
  | "map"
  | "plus"
  | "trash"
  | "archive"
  | "mail"
  | "search"
  | "spinner"
  | "x"
  | "cancel"
  | "refresh"
  | "coins"
  | "barcode"
  | "pen"
  | "success"
  | "home"
  | "question"
  | "write"
  | "tag"
  | "tag-remove"
  | "tag-add"
  | "category"
  | "location"
  | "gps"
  | "duplicate"
  | "asset"
  | "download"
  | "print"
  | "settings"
  | "logout"
  | "help"
  | "profile"
  | "send"
  | "user"
  | "calendar"
  | "graph"
  | "scanQR"
  | "switch"
  | "kit"
  | "bookings"
  | "assign-custody"
  | "release-custody"
  | "partial-checkbox"
  | "asset-label"
  | "lock"
  | "activate"
  | "deactivate"
<<<<<<< HEAD
  | "tool"
  | "install";
=======
  | "scan"
  | "tool"
  | "rows";
>>>>>>> c9d5c588

type IconsMap = {
  [key in IconType]: JSX.Element;
};

export const iconsMap: IconsMap = {
  check: <CheckIcon />,
  map: <MapIcon />,
  plus: <PlusIcon />,
  trash: <TrashIcon />,
  archive: <ArchiveIcon />,
  mail: <MailIcon />,
  search: <SearchIcon />,
  spinner: <Spinner />,
  x: <XIcon />,
  cancel: <XIcon />,
  refresh: <RefreshIcon />,
  coins: <CoinsIcon />,
  barcode: <BarCodeIcon />,
  pen: <PenIcon />,
  success: <SuccessIcon />,
  home: <HomeIcon />,
  question: <QuestionsIcon />,
  write: <WriteIcon />,
  tag: <TagsIcon />,
  "tag-add": <AddTagsIcon />,
  "tag-remove": <RemoveTagsIcon />,
  category: <CategoriesIcon />,
  location: <LocationMarkerIcon />,
  gps: <GpsMarkerIcon />,
  duplicate: <DuplicateIcon />,
  asset: <AssetsIcon />,
  download: <DownloadIcon />,
  print: <PrintIcon />,
  settings: <SettingsIcon />,
  help: <HelpIcon />,
  profile: <Profile />,
  logout: <LogoutIcon />,
  send: <SendIcon />,
  user: <UserIcon />,
  calendar: <CalendarIcon className="size-5" />,
  bookings: <BookingsIcon />,
  graph: <GraphIcon />,
  scanQR: <ScanQRIcon />,
  switch: <SwitchIcon />,
  kit: <KitIcon />,
  "assign-custody": <CheckOutIcon />,
  "release-custody": <CheckInIcon />,
  "partial-checkbox": <PartialCheckboxIcon />,
  "asset-label": <AssetLabel />,
  lock: <LockIcon />,
  activate: <ActiveSwitchIcon />,
  deactivate: <XIcon />,
  scan: <ScanIcon />,
  tool: <ToolIcon />,
<<<<<<< HEAD
  install: <InstallIcon />,
=======
  rows: <RowsIcon />,
>>>>>>> c9d5c588
};

export default iconsMap;<|MERGE_RESOLUTION|>--- conflicted
+++ resolved
@@ -45,12 +45,9 @@
   ScanIcon,
   MapIcon,
   ToolIcon,
-<<<<<<< HEAD
-  InstallIcon,
-=======
   AddTagsIcon,
   RemoveTagsIcon,
->>>>>>> c9d5c588
+  InstallIcon,
 } from "../icons/library";
 
 /** The possible options for icons to be rendered in the button */
@@ -102,14 +99,10 @@
   | "lock"
   | "activate"
   | "deactivate"
-<<<<<<< HEAD
-  | "tool"
-  | "install";
-=======
   | "scan"
   | "tool"
-  | "rows";
->>>>>>> c9d5c588
+  | "rows"
+  | "install";
 
 type IconsMap = {
   [key in IconType]: JSX.Element;
@@ -165,11 +158,8 @@
   deactivate: <XIcon />,
   scan: <ScanIcon />,
   tool: <ToolIcon />,
-<<<<<<< HEAD
+  rows: <RowsIcon />,
   install: <InstallIcon />,
-=======
-  rows: <RowsIcon />,
->>>>>>> c9d5c588
 };
 
 export default iconsMap;