--- conflicted
+++ resolved
@@ -47,16 +47,13 @@
   ToolIcon,
   AddTagsIcon,
   RemoveTagsIcon,
-<<<<<<< HEAD
   ColumnsIcon,
   LockIcon,
   ImageIcon,
   FilterIcon,
   SortIcon,
-=======
   AvailableIcon,
   UnavailableIcon,
->>>>>>> d408bceb
 } from "../icons/library";
 
 /** The possible options for icons to be rendered in the button */
@@ -111,16 +108,13 @@
   | "scan"
   | "tool"
   | "rows"
-<<<<<<< HEAD
   | "columns"
   | "no-permissions"
   | "image"
   | "filter"
-  | "sort";
-=======
+  | "sort"
   | "available"
   | "unavailable";
->>>>>>> d408bceb
 
 type IconsMap = {
   [key in IconType]: JSX.Element;
@@ -177,16 +171,13 @@
   scan: <ScanIcon />,
   tool: <ToolIcon />,
   rows: <RowsIcon />,
-<<<<<<< HEAD
   columns: <ColumnsIcon />,
   lock: <LockIcon />,
   image: <ImageIcon />,
   filter: <FilterIcon />,
   sort: <SortIcon />,
-=======
   available: <AvailableIcon />,
   unavailable: <UnavailableIcon />,
->>>>>>> d408bceb
 };
 
 export default iconsMap;