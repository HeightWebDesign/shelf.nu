--- conflicted
+++ resolved
@@ -47,15 +47,12 @@
   ToolIcon,
   AddTagsIcon,
   RemoveTagsIcon,
-<<<<<<< HEAD
   InstallIcon,
-=======
   ColumnsIcon,
   LockIcon,
   ImageIcon,
   FilterIcon,
   SortIcon,
->>>>>>> ac75a93c
   AvailableIcon,
   UnavailableIcon,
   ChangeIcon,
@@ -113,15 +110,12 @@
   | "scan"
   | "tool"
   | "rows"
-<<<<<<< HEAD
   | "install"
-=======
   | "columns"
   | "no-permissions"
   | "image"
   | "filter"
   | "sort"
->>>>>>> ac75a93c
   | "available"
   | "unavailable"
   | "change";
@@ -181,15 +175,12 @@
   scan: <ScanIcon />,
   tool: <ToolIcon />,
   rows: <RowsIcon />,
-<<<<<<< HEAD
   install: <InstallIcon />,
-=======
   columns: <ColumnsIcon />,
   lock: <LockIcon />,
   image: <ImageIcon />,
   filter: <FilterIcon />,
   sort: <SortIcon />,
->>>>>>> ac75a93c
   available: <AvailableIcon />,
   unavailable: <UnavailableIcon />,
   change: <ChangeIcon />,
