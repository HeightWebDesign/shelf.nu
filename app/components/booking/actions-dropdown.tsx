import { BookingStatus } from "@prisma/client";
import { useLoaderData, useSubmit } from "@remix-run/react";
import { ChevronRight } from "~/components/icons/library";
import {
  DropdownMenu,
  DropdownMenuContent,
  DropdownMenuItem,
  DropdownMenuPortal,
  DropdownMenuTrigger,
} from "~/components/shared/dropdown";
import { useBookingStatusHelpers } from "~/hooks/use-booking-status";
import { useUserRoleHelper } from "~/hooks/user-user-role-helper";
import type { loader } from "~/routes/_layout+/bookings.$bookingId";
import { dateForDateTimeInputValue } from "~/utils/date-fns";
import {
  PermissionAction,
  PermissionEntity,
} from "~/utils/permissions/permission.data";
import { userHasPermission } from "~/utils/permissions/permission.validator.client";
import { tw } from "~/utils/tw";
import { BookingOverviewPDF } from "./booking-overview-pdf";
import { DeleteBooking } from "./delete-booking";
<<<<<<< HEAD
=======
import ExtendBookingDialog from "./extend-booking-dialog";
import { GenerateBookingPdf } from "./generate-booking-pdf";
>>>>>>> 4c58f087
import RevertToDraftDialog from "./revert-to-draft-dialog";
import { Divider } from "../layout/divider";
import { Button } from "../shared/button";
import When from "../when/when";

interface Props {
  fullWidth?: boolean;
}

export const ActionsDropdown = ({ fullWidth }: Props) => {
  const { booking } = useLoaderData<typeof loader>();
  const { isCompleted, isOngoing, isReserved, isOverdue, isDraft } =
    useBookingStatusHelpers(booking);

  const submit = useSubmit();
  const { isBaseOrSelfService, roles } = useUserRoleHelper();

  const canArchiveBooking = userHasPermission({
    roles,
    entity: PermissionEntity.booking,
    action: PermissionAction.archive,
  });

  const canCancelBooking = userHasPermission({
    roles,
    entity: PermissionEntity.booking,
    action: PermissionAction.cancel,
  });

  const canExtendBooking = isOngoing || isOverdue;

  return (
    <DropdownMenu modal={false}>
      <DropdownMenuTrigger
        className={tw("asset-actions grow", fullWidth ? "w-full" : "")}
      >
        <Button
          variant="secondary"
          data-test-id="bookingActionsButton"
          as="span"
          className="flex"
        >
          <span className="flex items-center gap-2">
            Actions <ChevronRight className="chev rotate-90" />
          </span>
        </Button>
      </DropdownMenuTrigger>
      <DropdownMenuPortal>
        <DropdownMenuContent
          align="end"
          className="order w-[220px] rounded-md bg-white p-1.5 text-right"
        >
          <When truthy={booking.status === BookingStatus.RESERVED}>
            <RevertToDraftDialog booking={booking} />
          </When>
          <When
            truthy={(isOngoing || isReserved || isOverdue) && canCancelBooking}
          >
            <DropdownMenuItem asChild>
              <Button
                variant="link"
                className="justify-start text-gray-700 hover:cursor-pointer hover:text-gray-700"
                width="full"
                name="intent"
                value="cancel"
                as="span"
                /**
                 * Here we have to deal with a interesting case that is in a way a conflict between how react works and web platform
                 * So this button within the react code, is inside a form that is in the parent component, however because its a radix dropdown, it gets rendered within a portal
                 * So the button is actually rendered outside the form, and when you click on it, it does not submit the form
                 * So we have to manually submit the data here.
                 *
                 * Keep in mind that even though its rendered in the DOM within a portal, react will still detect it as being inside the form, so there could be some hydration errors
                 */
                onClick={() => {
                  const formData = new FormData();
                  formData.append("intent", "cancel");
                  submit(formData, { method: "post" });
                }}
              >
                Cancel
              </Button>
            </DropdownMenuItem>
          </When>
          <When truthy={canExtendBooking}>
            <ExtendBookingDialog
              currentEndDate={dateForDateTimeInputValue(new Date(booking.to!))}
            />
          </When>
          <When truthy={isCompleted && canArchiveBooking}>
            <DropdownMenuItem asChild>
              <Button
                variant="link"
                className="justify-start text-gray-700 hover:cursor-pointer hover:text-gray-700"
                width="full"
                name="intent"
                value="archive"
                as="span"
                /**
                 * Here we have to deal with a interesting case that is in a way a conflict between how react works and web platform
                 * So this button within the react code, is inside a form that is in the parent component, however because its a radix dropdown, it gets rendered within a portal
                 * So the button is actually rendered outside the form, and when you click on it, it does not submit the form
                 * So we have to manually submit the data here.
                 *
                 * Keep in mind that even though its rendered in the DOM within a portal, react will still detect it as being inside the form, so there could be some hydration errors
                 */
                onClick={() => {
                  const formData = new FormData();
                  formData.append("intent", "archive");
                  submit(formData, { method: "post" });
                }}
              >
                Archive
              </Button>
            </DropdownMenuItem>
          </When>

          {/* Because SELF_SERVICE and BASE can only delete bookings they own and are in draft, we need to handle it like this, rather than with userHasPermission */}

          <When
            truthy={(isBaseOrSelfService && isDraft) || !isBaseOrSelfService}
          >
            <DeleteBooking booking={booking} />
          </When>

          <Divider className="my-2" />
          <BookingOverviewPDF
            booking={booking}
            timeStamp={new Date().getTime()}
          />
        </DropdownMenuContent>
      </DropdownMenuPortal>
    </DropdownMenu>
  );
};<|MERGE_RESOLUTION|>--- conflicted
+++ resolved
@@ -20,11 +20,8 @@
 import { tw } from "~/utils/tw";
 import { BookingOverviewPDF } from "./booking-overview-pdf";
 import { DeleteBooking } from "./delete-booking";
-<<<<<<< HEAD
-=======
+
 import ExtendBookingDialog from "./extend-booking-dialog";
-import { GenerateBookingPdf } from "./generate-booking-pdf";
->>>>>>> 4c58f087
 import RevertToDraftDialog from "./revert-to-draft-dialog";
 import { Divider } from "../layout/divider";
 import { Button } from "../shared/button";
