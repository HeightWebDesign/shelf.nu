import type {
  Barcode,
  Booking,
  Kit,
  Organization,
  Prisma,
  Qr,
  TeamMember,
  User,
  UserOrganization,
} from "@prisma/client";
import {
  AssetStatus,
  BookingStatus,
  ErrorCorrection,
  KitStatus,
} from "@prisma/client";
import type { LoaderFunctionArgs } from "@remix-run/node";
import invariant from "tiny-invariant";
import { db } from "~/database/db.server";
import { getSupabaseAdmin } from "~/integrations/supabase/client";
import {
  updateBarcodes,
  validateBarcodeUniqueness,
} from "~/modules/barcode/service.server";
import { getDateTimeFormat } from "~/utils/client-hints";
import { updateCookieWithPerPage } from "~/utils/cookies.server";
import { dateTimeInUnix } from "~/utils/date-time-in-unix";
import type { ErrorLabel } from "~/utils/error";
import {
  isLikeShelfError,
  isNotFoundError,
  maybeUniqueConstraintViolation,
  ShelfError,
  VALIDATION_ERROR,
} from "~/utils/error";
import { extractImageNameFromSupabaseUrl } from "~/utils/extract-image-name-from-supabase-url";
import { getRedirectUrlFromRequest } from "~/utils/http";
import { getCurrentSearchParams } from "~/utils/http.server";
import { id } from "~/utils/id/id.server";
import { ALL_SELECTED_KEY, getParamsValues } from "~/utils/list";
import { Logger } from "~/utils/logger";
import { oneDayFromNow } from "~/utils/one-week-from-now";
import { createSignedUrl, parseFileFormData } from "~/utils/storage.server";
import type { MergeInclude } from "~/utils/utils";
import type { UpdateKitPayload } from "./types";
import {
  GET_KIT_STATIC_INCLUDES,
  KIT_SELECT_FIELDS_FOR_LIST_ITEMS,
  KITS_INCLUDE_FIELDS,
} from "./types";
import { getKitsWhereInput } from "./utils.server";
import type { CreateAssetFromContentImportPayload } from "../asset/types";
import { createNote } from "../note/service.server";
import { getQr } from "../qr/service.server";

import { getUserByID } from "../user/service.server";

const label: ErrorLabel = "Kit";

export async function createKit({
  name,
  description,
  createdById,
  organizationId,
  qrId,
<<<<<<< HEAD
  categoryId,
}: Pick<
  Kit,
  "name" | "description" | "createdById" | "organizationId" | "categoryId"
> & {
=======
  barcodes,
}: Pick<Kit, "name" | "description" | "createdById" | "organizationId"> & {
>>>>>>> f602adc5
  qrId?: Qr["id"];
  barcodes?: Pick<Barcode, "type" | "value">[];
}) {
  try {
    /** User connection data */
    const user = {
      connect: {
        id: createdById,
      },
    };

    const organization = {
      connect: {
        id: organizationId as string,
      },
    };

    /**
     * If a qr code is passed, link to that QR
     * Otherwise, create a new one
     * Here we also need to double check:
     * 1. If the qr code exists
     * 2. If the qr code belongs to the current organization
     * 3. If the qr code is not linked to an asset
     */
    const qr = qrId ? await getQr({ id: qrId }) : null;
    const qrCodes =
      qr &&
      qr.organizationId === organizationId &&
      qr.assetId === null &&
      qr.kitId === null
        ? { connect: { id: qrId } }
        : {
            create: [
              {
                id: id(),
                version: 0,
                errorCorrection: ErrorCorrection["L"],
                user,
                organization,
              },
            ],
          };

    const data: Prisma.KitCreateInput = {
      name,
      description,
      createdBy: user,
      organization,
      qrCodes,
      category: categoryId ? { connect: { id: categoryId } } : undefined,
    };

<<<<<<< HEAD
    return await db.kit.create({ data });
=======
    /** If barcodes are passed, create them */
    if (barcodes && barcodes.length > 0) {
      const barcodesToAdd = barcodes.filter(
        (barcode) => !!barcode.value && !!barcode.type
      );

      Object.assign(data, {
        barcodes: {
          create: barcodesToAdd.map(({ type, value }) => ({
            type,
            value: value.toUpperCase(),
            organizationId,
          })),
        },
      });
    }

    return await db.kit.create({
      data,
    });
>>>>>>> f602adc5
  } catch (cause) {
    // If it's a Prisma unique constraint violation on barcode values,
    // use our detailed validation to provide specific field errors
    if (cause instanceof Error && "code" in cause && cause.code === "P2002") {
      const prismaError = cause as any;
      const target = prismaError.meta?.target;

      if (
        target &&
        target.includes("value") &&
        barcodes &&
        barcodes.length > 0
      ) {
        const barcodesToAdd = barcodes.filter(
          (barcode) => !!barcode.value && !!barcode.type
        );
        if (barcodesToAdd.length > 0) {
          // Use existing validation function for detailed error messages
          await validateBarcodeUniqueness(barcodesToAdd, organizationId);
        }
      }
    }

    throw maybeUniqueConstraintViolation(cause, "Kit", {
      additionalData: { userId: createdById, organizationId },
    });
  }
}

export async function updateKit({
  id,
  name,
  description,
  image,
  imageExpiration,
  status,
  createdById,
  organizationId,
<<<<<<< HEAD
  categoryId,
=======
  barcodes,
>>>>>>> f602adc5
}: UpdateKitPayload) {
  try {
    const kit = await db.kit.update({
      where: { id, organizationId },
      data: {
        name,
        description,
        image,
        imageExpiration,
        status,
        category: categoryId ? { connect: { id: categoryId } } : undefined,
      },
    });

    /** If barcodes are passed, update existing barcodes efficiently */
    if (barcodes !== undefined) {
      await updateBarcodes({
        barcodes,
        kitId: id,
        organizationId,
        userId: createdById,
      });
    }

    return kit;
  } catch (cause) {
    // If it's already a ShelfError with validation errors, re-throw as is
    if (
      cause instanceof ShelfError &&
      cause.additionalData?.[VALIDATION_ERROR]
    ) {
      throw cause;
    }

    throw maybeUniqueConstraintViolation(cause, "Kit", {
      additionalData: { userId: createdById, id },
    });
  }
}

export async function updateKitImage({
  request,
  kitId,
  userId,
  organizationId,
}: {
  request: Request;
  kitId: string;
  userId: string;
  organizationId: Kit["organizationId"];
}) {
  try {
    const fileData = await parseFileFormData({
      request,
      bucketName: "kits",
      newFileName: `${userId}/${kitId}/image-${dateTimeInUnix(Date.now())}`,
      resizeOptions: {
        width: 800,
        withoutEnlargement: true,
      },
    });

    const image = fileData.get("image") as string;
    if (!image) return;

    const signedUrl = await createSignedUrl({
      filename: image,
      bucketName: "kits",
    });

    await updateKit({
      id: kitId,
      image: signedUrl,
      imageExpiration: oneDayFromNow(),
      createdById: userId,
      organizationId,
    });
  } catch (cause) {
    throw new ShelfError({
      cause,
      message: "Something went wrong while updating image for kit.",
      additionalData: { kitId, userId },
      label,
    });
  }
}

export async function getPaginatedAndFilterableKits<
  T extends Prisma.KitInclude,
>({
  request,
  organizationId,
  extraInclude,
  currentBookingId,
}: {
  request: LoaderFunctionArgs["request"];
  organizationId: Organization["id"];
  extraInclude?: T;
  currentBookingId?: Booking["id"];
}) {
  function hasAssetsIncluded(
    extraInclude?: Prisma.KitInclude
  ): extraInclude is Prisma.KitInclude & { assets: boolean } {
    return !!extraInclude?.assets;
  }

  const searchParams = getCurrentSearchParams(request);
  const paramsValues = getParamsValues(searchParams);

  const status =
    searchParams.get("status") === "ALL"
      ? null
      : (searchParams.get("status") as KitStatus | null);
  const teamMember = searchParams.get("teamMember"); // custodian

  const {
    page,
    perPageParam,
    search,
    hideUnavailable,
    bookingFrom,
    bookingTo,
  } = paramsValues;

  const cookie = await updateCookieWithPerPage(request, perPageParam);
  const { perPage } = cookie;

  try {
    const skip = page > 1 ? (page - 1) * perPage : 0;
    const take = perPage >= 1 && perPage <= 100 ? perPage : 200;

    const where: Prisma.KitWhereInput = { organizationId };

    if (search) {
      const searchTerm = search.toLowerCase().trim();
      where.OR = [
        // Search in kit name
        { name: { contains: searchTerm, mode: "insensitive" } },
        // Search in barcode values
        {
          barcodes: {
            some: { value: { contains: searchTerm, mode: "insensitive" } },
          },
        },
      ];
    }

    if (status) {
      where.status = status;
    }

    if (teamMember) {
      Object.assign(where, {
        custody: { custodianId: teamMember },
      });
    }

    const unavailableBookingStatuses = [
      BookingStatus.RESERVED,
      BookingStatus.ONGOING,
      BookingStatus.OVERDUE,
    ];

    if (currentBookingId && hideUnavailable) {
      where.assets = {
        every: {
          organizationId,
          custody: null,
        },
      };

      if (bookingFrom && bookingTo) {
        where.assets = {
          every: {
            ...where.assets.every,
            bookings: {
              none: {
                id: { not: currentBookingId },
                status: { in: unavailableBookingStatuses },
                OR: [
                  {
                    from: { lte: bookingTo },
                    to: { gte: bookingFrom },
                  },
                  {
                    from: { gte: bookingFrom },
                    to: { lte: bookingTo },
                  },
                ],
              },
            },
          },
        };
      }
    }

    if (
      currentBookingId &&
      hideUnavailable === true &&
      (!bookingFrom || !bookingTo)
    ) {
      throw new ShelfError({
        cause: null,
        message: "Booking dates are needed to hide unavailable kit.",
        additionalData: { hideUnavailable, bookingFrom, bookingTo },
        label,
      });
    }

    const include = {
      ...extraInclude,
      ...KITS_INCLUDE_FIELDS,
    } as MergeInclude<typeof KITS_INCLUDE_FIELDS, T>;

    let [kits, totalKits, totalKitsWithoutAssets] = await Promise.all([
      db.kit.findMany({
        skip,
        take,
        where,
        include,
        orderBy: { createdAt: "desc" },
      }),
      db.kit.count({ where }),
      db.kit.count({ where: { organizationId, assets: { none: {} } } }),
    ]);

    if (hideUnavailable && hasAssetsIncluded(extraInclude)) {
      kits = kits.filter(
        // @ts-ignore
        (kit) => Array.isArray(kit.assets) && kit?.assets?.length > 0
      );
    }

    const totalPages = Math.ceil(totalKits / perPage);

    return {
      page,
      perPage,
      kits,
      totalKits: hideUnavailable
        ? totalKits - totalKitsWithoutAssets
        : totalKits,
      totalPages,
      search,
    };
  } catch (cause) {
    throw new ShelfError({
      cause,
      message: "Something went wrong while fetching kits",
      additionalData: { page, perPage, organizationId },
      label,
    });
  }
}

type KitWithInclude<T extends Prisma.KitInclude | undefined> =
  T extends Prisma.KitInclude
    ? Prisma.KitGetPayload<{
        include: MergeInclude<typeof GET_KIT_STATIC_INCLUDES, T>;
      }>
    : Prisma.KitGetPayload<{ include: typeof GET_KIT_STATIC_INCLUDES }>;

export async function getKit<T extends Prisma.KitInclude | undefined>({
  id,
  organizationId,
  extraInclude,
  userOrganizations,
  request,
}: Pick<Kit, "id" | "organizationId"> & {
  extraInclude?: T;
  userOrganizations?: Pick<UserOrganization, "organizationId">[];
  request?: Request;
}) {
  try {
    const otherOrganizationIds = userOrganizations?.map(
      (org) => org.organizationId
    );

    // Merge static includes with dynamic includes
    const includes = {
      ...GET_KIT_STATIC_INCLUDES,
      ...extraInclude,
    } as MergeInclude<typeof GET_KIT_STATIC_INCLUDES, T>;

    const kit = await db.kit.findFirstOrThrow({
      where: {
        OR: [
          { id, organizationId },
          ...(userOrganizations?.length
            ? [{ id, organizationId: { in: otherOrganizationIds } }]
            : []),
        ],
      },
      include: includes,
    });

    /* User is accessing the asset in the wrong organizations. In that case we need special 404 handlng. */
    if (
      userOrganizations?.length &&
      kit.organizationId !== organizationId &&
      otherOrganizationIds?.includes(kit.organizationId)
    ) {
      const redirectTo =
        typeof request !== "undefined"
          ? getRedirectUrlFromRequest(request)
          : undefined;

      throw new ShelfError({
        cause: null,
        title: "Kit not found",
        message: "",
        additionalData: {
          model: "kit",
          organization: userOrganizations.find(
            (org) => org.organizationId === kit.organizationId
          ),
          redirectTo,
        },
        label,
        status: 404,
        shouldBeCaptured: false, // In this case we shouldnt be capturing the error
      });
    }

    return kit as KitWithInclude<T>;
  } catch (cause) {
    const isShelfError = isLikeShelfError(cause);

    throw new ShelfError({
      cause,
      title: "Kit not found",
      message:
        "The kit you are trying to access does not exist or you do not have permission to access it.",
      additionalData: {
        id,
        ...(isShelfError ? cause.additionalData : {}),
      },
      label,
      shouldBeCaptured: isShelfError
        ? cause.shouldBeCaptured
        : !isNotFoundError(cause),
    });
  }
}

export async function getAssetsForKits({
  request,
  organizationId,
  extraWhere,
  kitId,
  ignoreFilters,
}: {
  request: LoaderFunctionArgs["request"];
  organizationId: Organization["id"];
  kitId: Kit["id"];
  extraWhere?: Prisma.AssetWhereInput;
  /** Set this to true if you don't want the search filters to be applied */
  ignoreFilters?: boolean;
}) {
  const searchParams = getCurrentSearchParams(request);
  const paramsValues = getParamsValues(searchParams);
  const { page, perPageParam, search, orderBy, orderDirection } = paramsValues;

  const cookie = await updateCookieWithPerPage(request, perPageParam);
  const { perPage } = cookie;

  try {
    const skip = page > 1 ? (page - 1) * perPage : 0;
    const take = perPage >= 1 && perPage <= 100 ? perPage : 20; // min 1 and max 100 per page

    let where: Prisma.AssetWhereInput = { organizationId, kitId };

    if (search && !ignoreFilters) {
      const searchTerm = search.toLowerCase().trim();
      where.OR = [
        // Search in asset title
        { title: { contains: searchTerm, mode: "insensitive" } },
        // Search in asset barcodes
        {
          barcodes: {
            some: { value: { contains: searchTerm, mode: "insensitive" } },
          },
        },
      ];
    }

    const finalQuery = {
      ...where,
      ...extraWhere,
    };

    const [items, totalItems] = await Promise.all([
      db.asset.findMany({
        skip,
        take,
        where: finalQuery,
        select: KIT_SELECT_FIELDS_FOR_LIST_ITEMS,
        orderBy: { [orderBy]: orderDirection },
      }),
      db.asset.count({ where: finalQuery }),
    ]);

    const totalPages = Math.ceil(totalItems / perPage);

    return { page, perPage, search, items, totalItems, totalPages };
  } catch (cause) {
    throw new ShelfError({
      cause,
      message: "Fail to fetch paginated and filterable assets",
      additionalData: {
        organizationId,
        paramsValues,
      },
      label,
    });
  }
}

export async function deleteKit({
  id,
  organizationId,
}: {
  id: Kit["id"];
  organizationId: Kit["organizationId"];
}) {
  try {
    return await db.kit.delete({ where: { id, organizationId } });
  } catch (cause) {
    throw new ShelfError({
      cause,
      message: "Something went wrong while deleting kit",
      additionalData: { id, organizationId },
      label,
    });
  }
}

export async function deleteKitImage({
  url,
  bucketName = "kits",
}: {
  url: string;
  bucketName?: string;
}) {
  try {
    const path = extractImageNameFromSupabaseUrl({ url, bucketName });
    if (!path) {
      throw new ShelfError({
        cause: null,
        message: "Cannot extract the image path from the URL",
        additionalData: { url, bucketName },
        label,
      });
    }

    const { error } = await getSupabaseAdmin()
      .storage.from(bucketName)
      .remove([path]);

    if (error) {
      throw error;
    }

    return true;
  } catch (cause) {
    Logger.error(
      new ShelfError({
        cause,
        message: "Failed to delete kit image",
        additionalData: { url, bucketName },
        label,
      })
    );
  }
}

export async function releaseCustody({
  kitId,
  userId,
  organizationId,
}: {
  kitId: Kit["id"];
  userId: string;
  organizationId: Kit["organizationId"];
}) {
  try {
    const kit = await db.kit.findUniqueOrThrow({
      where: { id: kitId, organizationId },
      select: {
        id: true,
        name: true,
        assets: true,
        createdBy: { select: { firstName: true, lastName: true } },
        custody: { select: { custodian: true } },
      },
    });

    await Promise.all([
      db.kit.update({
        where: { id: kitId, organizationId },
        data: {
          status: KitStatus.AVAILABLE,
          custody: { delete: true },
        },
      }),
      ...kit.assets.map((asset) =>
        db.asset.update({
          where: { id: asset.id, organizationId },
          data: {
            status: AssetStatus.AVAILABLE,
            custody: { delete: true },
          },
        })
      ),
      ...kit.assets.map((asset) =>
        createNote({
          content: `**${kit.createdBy.firstName?.trim()} ${kit.createdBy.lastName?.trim()}** has released **${kit
            .custody?.custodian
            .name}'s** custody over **${asset.title.trim()}** via Kit assignment **[${
            kit.name
          }](/kits/${kit.id})**`,
          type: "UPDATE",
          userId,
          assetId: asset.id,
        })
      ),
    ]);

    return kit;
  } catch (cause) {
    throw new ShelfError({
      cause,
      message:
        "Something went wrong while releasing the custody. Please try again or contact support.",
      additionalData: { kitId },
      label: "Custody",
    });
  }
}

export async function updateKitsWithBookingCustodians<T extends Kit>(
  kits: T[]
): Promise<T[]> {
  try {
    /** When kits are checked out, we have to display the custodian from that booking */
    const checkedOutKits = kits
      .filter((kit) => kit.status === "CHECKED_OUT")
      .map((k) => k.id);

    if (checkedOutKits.length === 0) {
      return kits;
    }

    const resolvedKits: T[] = [];

    for (const kit of kits) {
      if (!checkedOutKits.includes(kit.id)) {
        resolvedKits.push(kit);
        continue;
      }

      /** A kit is not directly associated with booking so have to make an extra query to get the booking for kit  */
      const kitAsset = await db.asset.findFirst({
        where: { kitId: kit.id },
        select: {
          id: true,
          bookings: {
            where: { status: { in: ["ONGOING", "OVERDUE"] } },
            select: {
              id: true,
              custodianTeamMember: true,
              custodianUser: {
                select: {
                  firstName: true,
                  lastName: true,
                  profilePicture: true,
                },
              },
            },
          },
        },
      });

      const booking = kitAsset?.bookings[0];
      const custodianUser = booking?.custodianUser;
      const custodianTeamMember = booking?.custodianTeamMember;

      if (custodianUser) {
        resolvedKits.push({
          ...kit,
          custody: {
            custodian: {
              name: `${custodianUser?.firstName || ""} ${
                custodianUser?.lastName || ""
              }`, // Concatenate firstName and lastName to form the name property with default values
              user: {
                firstName: custodianUser?.firstName || "",
                lastName: custodianUser?.lastName || "",
                profilePicture: custodianUser?.profilePicture || null,
              },
            },
          },
        });
      } else if (custodianTeamMember) {
        resolvedKits.push({
          ...kit,
          custody: {
            custodian: { name: custodianTeamMember.name },
          },
        });
      } else {
        resolvedKits.push(kit);
        /** This case should never happen because there must be a custodianUser or custodianTeamMember assigned to a booking */
        Logger.error(
          new ShelfError({
            cause: null,
            message: "Could not find custodian for kit",
            additionalData: { kit },
            label,
          })
        );
      }
    }

    return resolvedKits;
  } catch (cause) {
    throw new ShelfError({
      cause,
      message: "Failed to update kits with booking custodian",
      additionalData: { kits },
      label,
    });
  }
}

type CurrentBookingType = {
  id: string;
  name: string;
  custodianUser: {
    firstName: string | null;
    lastName: string | null;
    profilePicture: string | null;
    email: string;
  } | null;
  custodianTeamMember: Omit<
    TeamMember,
    "createdAt" | "updatedAt" | "deletedAt"
  > | null;
  status: BookingStatus;
  from: string | Date | null;
};

export function getKitCurrentBooking(
  request: Request,
  kit: {
    id: string;
    assets: {
      bookings: CurrentBookingType[];
    }[];
  }
) {
  const ongoingBookingAsset = kit.assets
    .map((a) => ({
      ...a,
      bookings: a.bookings.filter(
        (b) =>
          b.status === BookingStatus.ONGOING ||
          b.status === BookingStatus.OVERDUE
      ),
    }))
    .find((a) => a.bookings.length > 0);
  const ongoingBooking = ongoingBookingAsset
    ? ongoingBookingAsset.bookings[0]
    : undefined;

  let currentBooking: CurrentBookingType | null | undefined = null;

  if (ongoingBooking && ongoingBooking.from) {
    const bookingFrom = new Date(ongoingBooking.from);
    const bookingDateDisplay = getDateTimeFormat(request, {
      dateStyle: "short",
      timeStyle: "short",
    }).format(bookingFrom);

    currentBooking = { ...ongoingBooking, from: bookingDateDisplay };
  }
  return currentBooking;
}

export async function bulkDeleteKits({
  kitIds,
  organizationId,
  userId,
  currentSearchParams,
}: {
  kitIds: Kit["id"][];
  organizationId: Kit["organizationId"];
  userId: User["id"];
  currentSearchParams?: string | null;
}) {
  try {
    /**
     * If we are selecting all kits in the list then we have to consider filters too
     */
    const where: Prisma.KitWhereInput = kitIds.includes(ALL_SELECTED_KEY)
      ? getKitsWhereInput({ organizationId, currentSearchParams })
      : { id: { in: kitIds }, organizationId };

    /** We have to remove the images of the kits so we have to make this query */
    const kits = await db.kit.findMany({
      where,
      select: { id: true, image: true },
    });

    return await db.$transaction(async (tx) => {
      /** Deleting all kits */
      await tx.kit.deleteMany({
        where: { id: { in: kits.map((kit) => kit.id) } },
      });

      /** Deleting images of the kits (if any) */
      const kitWithImages = kits.filter((kit) => !!kit.image);

      await Promise.all(
        kitWithImages.map((kit) => deleteKitImage({ url: kit.image! }))
      );
    });
  } catch (cause) {
    throw new ShelfError({
      cause,
      message: "Something went wrong while bulk deleting kits.",
      additionalData: { kitIds, organizationId, userId },
      label,
    });
  }
}

export async function bulkAssignKitCustody({
  kitIds,
  organizationId,
  custodianId,
  custodianName,
  userId,
  currentSearchParams,
}: {
  kitIds: Kit["id"][];
  organizationId: Kit["organizationId"];
  custodianId: TeamMember["id"];
  custodianName: TeamMember["name"];
  userId: User["id"];
  currentSearchParams?: string | null;
}) {
  try {
    /**
     * If we are selecting all assets in list then we have to consider filters
     */
    const where: Prisma.KitWhereInput = kitIds.includes(ALL_SELECTED_KEY)
      ? getKitsWhereInput({ organizationId, currentSearchParams })
      : { id: { in: kitIds }, organizationId };

    /**
     * We have to make notes and assign custody to all assets of a kit so we have to make this query
     */
    const [kits, user] = await Promise.all([
      db.kit.findMany({
        where,
        select: {
          id: true,
          name: true,
          status: true,
          assets: {
            select: {
              id: true,
              title: true,
              status: true,
              kit: { select: { id: true, name: true } }, // we need this so that we can create notes
            },
          },
        },
      }),
      getUserByID(userId),
    ]);

    const someKitsNotAvailable = kits.some((kit) => kit.status !== "AVAILABLE");
    if (someKitsNotAvailable) {
      throw new ShelfError({
        cause: null,
        message:
          "There are some unavailable kits. Please make sure you are selecting only available kits.",
        label,
      });
    }

    const allAssetsOfAllKits = kits.flatMap((kit) => kit.assets);

    const someAssetsUnavailable = allAssetsOfAllKits.some(
      (asset) => asset.status !== "AVAILABLE"
    );
    if (someAssetsUnavailable) {
      throw new ShelfError({
        cause: null,
        message:
          "There are some unavailable assets in some kits. Please make sure you have all available assets in kits.",
        label,
      });
    }

    /**
     * updateMany does not allow to create nested relationship rows so we have
     * to make two queries to assign custody over
     * 1. Create custodies for kit
     * 2. Update status of all kits to IN_CUSTODY
     */
    return await db.$transaction(async (tx) => {
      /** Creating custodies over kits */
      await tx.kitCustody.createMany({
        data: kits.map((kit) => ({
          custodianId,
          kitId: kit.id,
        })),
      });

      /** Updating status of all kits */
      await tx.kit.updateMany({
        where: { id: { in: kits.map((kit) => kit.id) } },
        data: { status: KitStatus.IN_CUSTODY },
      });

      /** If a kit is going to be in custody, then all it's assets should also inherit the same status */

      /** Creating custodies over assets of kits */
      await tx.custody.createMany({
        data: allAssetsOfAllKits.map((asset) => ({
          teamMemberId: custodianId,
          assetId: asset.id,
        })),
      });

      /** Updating status of all assets of kits */
      await tx.asset.updateMany({
        where: { id: { in: allAssetsOfAllKits.map((asset) => asset.id) } },
        data: { status: AssetStatus.IN_CUSTODY },
      });

      /** Creating notes for all the assets of the kit */
      await tx.note.createMany({
        data: allAssetsOfAllKits.map((asset) => ({
          content: `**${user.firstName?.trim()} ${user.lastName?.trim()}** has given **${custodianName.trim()}** custody over **${asset.title.trim()}** via Kit assignment **[${asset
            ?.kit?.name}](/kits/${asset?.kit?.id})**`,
          type: "UPDATE",
          userId,
          assetId: asset.id,
        })),
      });
    });
  } catch (cause) {
    const message =
      cause instanceof ShelfError
        ? cause.message
        : "Something went wrong while bulk checking out kits.";

    throw new ShelfError({
      cause,
      message,
      additionalData: {
        kitIds,
        organizationId,
        userId,
        custodianId,
        custodianName,
      },
      label,
    });
  }
}

export async function bulkReleaseKitCustody({
  kitIds,
  organizationId,
  userId,
  currentSearchParams,
}: {
  kitIds: Kit["id"][];
  organizationId: Kit["organizationId"];
  userId: User["id"];
  currentSearchParams?: string | null;
}) {
  try {
    /** If we are selecting all, then we have to consider filters */
    const where: Prisma.KitWhereInput = kitIds.includes(ALL_SELECTED_KEY)
      ? getKitsWhereInput({ organizationId, currentSearchParams })
      : { id: { in: kitIds }, organizationId };

    /**
     * To make notes and release assets of kits we have to make this query
     */
    const [kits, user] = await Promise.all([
      db.kit.findMany({
        where,
        select: {
          id: true,
          status: true,
          custody: { select: { id: true, custodian: true } },
          assets: {
            select: {
              id: true,
              status: true,
              title: true,
              custody: { select: { id: true } },
              kit: { select: { id: true, name: true } }, // we need this so that we can create notes
            },
          },
        },
      }),
      getUserByID(userId),
    ]);

    const custodian = kits[0].custody?.custodian;

    /** Kits will be released only if all the selected kits are IN_CUSTODY */
    const allKitsInCustody = kits.every((kit) => kit.status === "IN_CUSTODY");
    if (!allKitsInCustody) {
      throw new ShelfError({
        cause: null,
        message:
          "There are some kits which are not in custody. Please make sure you are only selecting kits in custody to release them.",
        label,
      });
    }

    const allAssetsOfAllKits = kits.flatMap((kit) => kit.assets);

    return await db.$transaction(async (tx) => {
      /** Deleting all custodies of kits */
      await tx.kitCustody.deleteMany({
        where: {
          id: {
            in: kits.map((kit) => {
              invariant(kit.custody, "Custody not found over kit.");
              return kit.custody.id;
            }),
          },
        },
      });

      /** Updating status of all kits to AVAILABLE */
      await tx.kit.updateMany({
        where: { id: { in: kits.map((kit) => kit.id) } },
        data: { status: KitStatus.AVAILABLE },
      });

      /** Deleting all custodies of all assets of kits */
      await tx.custody.deleteMany({
        where: {
          id: {
            in: allAssetsOfAllKits.map((asset) => {
              /** This cause should not happen */
              invariant(asset.custody, "Custody not found over the asset");
              return asset.custody.id;
            }),
          },
        },
      });

      /** Making all the assets of the kit AVAILABLE */
      await tx.asset.updateMany({
        where: { id: { in: allAssetsOfAllKits.map((asset) => asset.id) } },
        data: { status: AssetStatus.AVAILABLE },
      });

      /** Creating notes for all the assets */
      await tx.note.createMany({
        data: allAssetsOfAllKits.map((asset) => ({
          content: `**${user.firstName?.trim()} ${user.lastName?.trim()}** has released **${custodian?.name}'s** custody over **${asset.title.trim()}** via Kit assignment **[${asset
            ?.kit?.name}](/kits/${asset?.kit?.id})**`,
          type: "UPDATE",
          userId,
          assetId: asset.id,
        })),
      });
    });
  } catch (cause) {
    const message =
      cause instanceof ShelfError
        ? cause.message
        : "Something went wrong while bulk releasing kits.";

    throw new ShelfError({
      cause,
      message,
      additionalData: { kitIds, organizationId, userId },
      label,
    });
  }
}

export async function createKitsIfNotExists({
  data,
  userId,
  organizationId,
}: {
  data: CreateAssetFromContentImportPayload[];
  userId: User["id"];
  organizationId: Organization["id"];
}): Promise<Record<string, Kit["id"]>> {
  try {
    // first we get all the kits from the assets and make then into an object where the category is the key and the value is an empty string
    const kits = new Map(
      data.filter((asset) => asset.kit !== "").map((asset) => [asset.kit, ""])
    );

    // Handle the case where there are no teamMembers
    if (kits.has(undefined)) {
      return {};
    }

    // now we loop through the kits and check if they exist
    for (const [kit, _] of kits) {
      const existingKit = await db.kit.findFirst({
        where: {
          name: { equals: kit, mode: "insensitive" },
          organizationId,
        },
      });

      if (!existingKit) {
        // if the location doesn't exist, we create a new one
        const newKit = await db.kit.create({
          data: {
            name: (kit as string).trim(),
            createdBy: {
              connect: {
                id: userId,
              },
            },
            organization: {
              connect: {
                id: organizationId,
              },
            },
          },
        });
        kits.set(kit, newKit.id);
      } else {
        // if the location exists, we just update the id
        kits.set(kit, existingKit.id);
      }
    }

    return Object.fromEntries(Array.from(kits));
  } catch (cause) {
    throw new ShelfError({
      cause,
      message:
        "Something went wrong while creating kits. Seems like some of the location data in your import file is invalid. Please check and try again.",
      additionalData: { userId, organizationId },
      label,
      /** No need to capture those. They are mostly related to malformed CSV data */
      shouldBeCaptured: false,
    });
  }
}

export async function updateKitQrCode({
  kitId,
  newQrId,
  organizationId,
}: {
  organizationId: string;
  kitId: string;
  newQrId: string;
}) {
  // Disconnect all existing QR codes
  try {
    // Disconnect all existing QR codes
    await db.kit
      .update({
        where: { id: kitId, organizationId },
        data: {
          qrCodes: {
            set: [],
          },
        },
      })
      .catch((cause) => {
        throw new ShelfError({
          cause,
          message: "Couldn't disconnect existing codes",
          label,
          additionalData: { kitId, organizationId, newQrId },
        });
      });

    // Connect the new QR code
    return await db.kit
      .update({
        where: { id: kitId, organizationId },
        data: {
          qrCodes: {
            connect: { id: newQrId },
          },
        },
      })
      .catch((cause) => {
        throw new ShelfError({
          cause,
          message: "Couldn't connect the new QR code",
          label,
          additionalData: { kitId, organizationId, newQrId },
        });
      });
  } catch (cause) {
    throw new ShelfError({
      cause,
      message: "Something went wrong while updating asset QR code",
      label,
      additionalData: { kitId, organizationId, newQrId },
    });
  }
}

export async function getAvailableKitAssetForBooking(
  kitIds: Kit["id"][]
): Promise<string[]> {
  try {
    const selectedKits = await db.kit.findMany({
      where: { id: { in: kitIds } },
      select: { assets: { select: { id: true, status: true } } },
    });

    const allAssets = selectedKits.flatMap((kit) => kit.assets);

    return allAssets.map((asset) => asset.id);
  } catch (cause: any) {
    throw new ShelfError({
      cause: cause,
      message:
        cause?.message ||
        "Something went wrong while getting available assets.",
      label: "Assets",
    });
  }
}<|MERGE_RESOLUTION|>--- conflicted
+++ resolved
@@ -64,16 +64,12 @@
   createdById,
   organizationId,
   qrId,
-<<<<<<< HEAD
   categoryId,
+  barcodes,
 }: Pick<
   Kit,
   "name" | "description" | "createdById" | "organizationId" | "categoryId"
 > & {
-=======
-  barcodes,
-}: Pick<Kit, "name" | "description" | "createdById" | "organizationId"> & {
->>>>>>> f602adc5
   qrId?: Qr["id"];
   barcodes?: Pick<Barcode, "type" | "value">[];
 }) {
@@ -127,9 +123,6 @@
       category: categoryId ? { connect: { id: categoryId } } : undefined,
     };
 
-<<<<<<< HEAD
-    return await db.kit.create({ data });
-=======
     /** If barcodes are passed, create them */
     if (barcodes && barcodes.length > 0) {
       const barcodesToAdd = barcodes.filter(
@@ -150,7 +143,6 @@
     return await db.kit.create({
       data,
     });
->>>>>>> f602adc5
   } catch (cause) {
     // If it's a Prisma unique constraint violation on barcode values,
     // use our detailed validation to provide specific field errors
@@ -189,11 +181,8 @@
   status,
   createdById,
   organizationId,
-<<<<<<< HEAD
   categoryId,
-=======
   barcodes,
->>>>>>> f602adc5
 }: UpdateKitPayload) {
   try {
     const kit = await db.kit.update({
