import type { Kit, Prisma, Barcode } from "@prisma/client";

export type UpdateKitPayload = Partial<
<<<<<<< HEAD
  Pick<
    Kit,
    | "name"
    | "description"
    | "status"
    | "image"
    | "imageExpiration"
    | "createdById"
    | "categoryId"
  >
=======
  Pick<Kit, "name" | "description" | "status" | "image" | "imageExpiration">
>>>>>>> f602adc5
> & {
  id: Kit["id"];
  organizationId: Kit["organizationId"];
  createdById: Kit["createdById"];
  barcodes?: (Pick<Barcode, "type" | "value"> & { id?: string })[];
};

// Define the static includes
export const GET_KIT_STATIC_INCLUDES = {
  custody: {
    select: {
      id: true,
      createdAt: true,
      custodian: {
        select: {
          id: true,
          name: true,
          user: {
            select: {
              id: true,
              firstName: true,
              lastName: true,
              profilePicture: true,
              email: true,
            },
          },
        },
      },
    },
  },
  organization: {
    select: { currency: true },
  },
};

export const KITS_INCLUDE_FIELDS = {
  _count: { select: { assets: true } },
  custody: {
    select: {
      custodian: {
        select: {
          userId: true,
          name: true,
          user: {
            select: {
              id: true,
              firstName: true,
              lastName: true,
              profilePicture: true,
              email: true,
            },
          },
        },
      },
    },
  },
} satisfies Prisma.KitInclude;

/** Select used on the kit page for fetching the assets with minimal data */
export const KIT_SELECT_FIELDS_FOR_LIST_ITEMS = {
  id: true,
  title: true,
  mainImage: true,
  thumbnailImage: true,
  mainImageExpiration: true,
  status: true,
  availableToBook: true,
  category: {
    select: {
      id: true,
      name: true,
      color: true,
    },
  },
  location: {
    select: {
      id: true,
      name: true,
    },
  },
  tags: {
    select: {
      id: true,
      name: true,
    },
  },
};

/** Type used for the list item component */
export type ListItemForKitPage = Prisma.AssetGetPayload<{
  select: typeof KIT_SELECT_FIELDS_FOR_LIST_ITEMS;
}>;<|MERGE_RESOLUTION|>--- conflicted
+++ resolved
@@ -1,7 +1,6 @@
 import type { Kit, Prisma, Barcode } from "@prisma/client";
 
 export type UpdateKitPayload = Partial<
-<<<<<<< HEAD
   Pick<
     Kit,
     | "name"
@@ -9,12 +8,8 @@
     | "status"
     | "image"
     | "imageExpiration"
-    | "createdById"
     | "categoryId"
   >
-=======
-  Pick<Kit, "name" | "description" | "status" | "image" | "imageExpiration">
->>>>>>> f602adc5
 > & {
   id: Kit["id"];
   organizationId: Kit["organizationId"];
