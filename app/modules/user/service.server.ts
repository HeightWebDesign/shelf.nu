import type { Organization, User, UserOrganization } from "@prisma/client";
import { Prisma, Roles, OrganizationRoles } from "@prisma/client";
import type { ITXClientDenyList } from "@prisma/client/runtime/library";
import { PrismaClientKnownRequestError } from "@prisma/client/runtime/library";
import type { LoaderFunctionArgs } from "@remix-run/node";
import sharp from "sharp";
import type { AuthSession } from "server/session";
import { config } from "~/config/shelf.config";
import type { ExtendedPrismaClient } from "~/database/db.server";
import { db } from "~/database/db.server";

import { sendEmail } from "~/emails/mail.server";
import { getSupabaseAdmin } from "~/integrations/supabase/client";
import {
  deleteAuthAccount,
  createEmailAuthAccount,
  signInWithEmail,
  updateAccountPassword,
} from "~/modules/auth/service.server";

import { dateTimeInUnix } from "~/utils/date-time-in-unix";
import type { ErrorLabel } from "~/utils/error";
import { ShelfError, isLikeShelfError, isNotFoundError } from "~/utils/error";
<<<<<<< HEAD
import type { ValidationError } from "~/utils/http";
=======
import { getRedirectUrlFromRequest, type ValidationError } from "~/utils/http";
>>>>>>> f2f16690
import { getCurrentSearchParams } from "~/utils/http.server";
import { id as generateId } from "~/utils/id/id.server";
import { getParamsValues } from "~/utils/list";
import { Logger } from "~/utils/logger";
import { getRoleFromGroupId } from "~/utils/roles.server";
import {
  deleteProfilePicture,
  getPublicFileURL,
  parseFileFormData,
} from "~/utils/storage.server";
import { randomUsernameFromEmail } from "~/utils/user";
import type { MergeInclude } from "~/utils/utils";
import { INCLUDE_SSO_DETAILS_VIA_USER_ORGANIZATION } from "./fields";
import { type UpdateUserPayload, USER_STATIC_INCLUDE } from "./types";
import { defaultFields } from "../asset-index-settings/helpers";
import { defaultUserCategories } from "../category/default-categories";
import { getOrganizationsBySsoDomain } from "../organization/service.server";
import { createTeamMember } from "../team-member/service.server";

const label: ErrorLabel = "User";

type UserWithInclude<T extends Prisma.UserInclude | undefined> =
  T extends Prisma.UserInclude ? Prisma.UserGetPayload<{ include: T }> : User;

export async function getUserByID<T extends Prisma.UserInclude | undefined>(
  id: User["id"],
  include?: T
): Promise<UserWithInclude<T>> {
  try {
    const user = await db.user.findUniqueOrThrow({
      where: { id },
      include: { ...include },
    });

    return user as UserWithInclude<T>;
  } catch (cause) {
    throw new ShelfError({
      cause,
      title: "User not found",
      message: "The user you are trying to access does not exist.",
      additionalData: { id, include },
      label,
    });
  }
}

export async function findUserByEmail(email: User["email"]) {
  try {
    return await db.user.findUnique({ where: { email: email.toLowerCase() } });
  } catch (cause) {
    throw new ShelfError({
      cause,
      message: "Failed to find user",
      additionalData: { email },
      label,
    });
  }
}

async function createUserOrgAssociation(
  tx: Omit<ExtendedPrismaClient, ITXClientDenyList>,
  payload: {
    roles: OrganizationRoles[];
    organizationIds: Organization["id"][];
    userId: User["id"];
  }
) {
  const { organizationIds, userId, roles } = payload;

  try {
    return await Promise.all(
      Array.from(new Set(organizationIds)).map((organizationId) =>
        tx.userOrganization.upsert({
          where: {
            userId_organizationId: {
              userId,
              organizationId,
            },
          },
          create: {
            userId,
            organizationId,
            roles,
          },
          update: {
            roles: {
              push: roles,
            },
          },
        })
      )
    );
  } catch (cause) {
    throw new ShelfError({
      cause,
      message: "Failed to create user organization association",
      additionalData: { payload },
      label,
    });
  }
}

export async function createUserOrAttachOrg({
  email,
  organizationId,
  roles,
  password,
  firstName,
  createdWithInvite = false,
}: Pick<User, "email" | "firstName"> & {
  organizationId: Organization["id"];
  roles: OrganizationRoles[];
  password: string;
  /** We mark  */
  createdWithInvite: boolean;
}) {
  try {
    const shelfUser = await db.user.findFirst({ where: { email } });

    /**
     * If user does not exist, create a new user and attach the org to it
     * WE have a case where a user registers which only creates an auth account and before confirming their email they try to accept an invite
     * This will always fail because we need them to confirm their email before we create a user in shelf
     */
    if (!shelfUser?.id) {
      const authAccount = await createEmailAuthAccount(email, password).catch(
        (cause) => {
          throw new ShelfError({
            cause,
            message:
              "We are facing some issue with your account. Most likely you are trying to accept an invite, before you have confirmed your account's email. Please try again after confirming your email. If the issue persists, feel free to contact support.",
            label,
          });
        }
      );

      return await createUser({
        email,
        userId: authAccount.id,
        username: randomUsernameFromEmail(email),
        organizationId,
        roles,
        firstName,
        createdWithInvite,
      });
    }

    /** If the user already exists, we just attach the new org to it */
    await createUserOrgAssociation(db, {
      userId: shelfUser.id,
      organizationIds: [organizationId],
      roles,
    });

    return shelfUser;
  } catch (cause) {
    throw new ShelfError({
      cause,
      message: isLikeShelfError(cause)
        ? cause.message
        : `There was an issue with creating/attaching user with email: ${email}`,
      additionalData: { email, organizationId, roles, firstName },
      label,
    });
  }
}

/**
 * Creates a new user from SSO authentication or handles subsequent logins.
 *
 * This function handles two SSO scenarios:
 * 1. Pure SSO: User authenticates via SSO but their workspace access is managed manually through invites
 * 2. SCIM SSO: User authenticates via SSO and their workspace access is managed through IDP group mappings
 *
 * All SSO users get a personal workspace and can be invited to other workspaces manually,
 * even if no organizations are configured to use their email domain.
 *
 * @param authSession - The authentication session from Supabase containing user ID and email
 * @param userData - User data received from the SSO provider
 * @param userData.firstName - User's first name from SSO provider
 * @param userData.lastName - User's last name from SSO provider
 * @param userData.groups - Array of group IDs the user belongs to in the IDP
 *
 * @returns Object containing the created/updated user and their first organization (if any)
 * @throws ShelfError if user creation/update fails
 */

export async function createUserFromSSO(
  authSession: AuthSession,
  userData: {
    firstName: string;
    lastName: string;
    groups: string[];
  }
) {
  try {
    const { email, userId } = authSession;

    const { firstName, lastName, groups } = userData;
    const domain = email.split("@")[1];

    // Create user with personal workspace - all users get this now
    const user = await createUser({
      email,
      firstName,
      lastName,
      userId,
      username: randomUsernameFromEmail(email),
      isSSO: true,
    });

    // Find organizations that use this email domain for SSO
    const organizations = await getOrganizationsBySsoDomain(domain);

    // No organizations using this domain is perfectly valid for Pure SSO
    // User can still log in and will be able to access workspaces through invites
    if (organizations.length > 0) {
      // Process SCIM access for organizations that have group mappings
      for (const org of organizations) {
        const { ssoDetails } = org;
        if (!ssoDetails) continue;

        // Check if this organization uses SCIM (has group mappings)
        const hasGroupMappings = !!(
          ssoDetails.adminGroupId ||
          ssoDetails.baseUserGroupId ||
          ssoDetails.selfServiceGroupId
        );

        if (hasGroupMappings) {
          const role = getRoleFromGroupId(ssoDetails, groups);
          if (role) {
            await createUserOrgAssociation(db, {
              userId: user.id,
              organizationIds: [org.id],
              roles: [role],
            });

            await createTeamMember({
              name: `${firstName} ${lastName}`,
              organizationId: org.id,
              userId,
            });
          }
        }
      }
    }

    // Return the user and org (if any SCIM orgs exist)
    // For pure SSO with no org mappings, org will be null
    return { user, org: organizations[0] || null };
  } catch (cause: any) {
    throw new ShelfError({
      cause,
      message: `Failed to create SSO user: ${cause.message}`,
      additionalData: {
        email: authSession.email,
        userId: authSession.userId,
        domain: authSession.email.split("@")[1],
      },
      label: "Auth",
    });
  }
}

interface UserOrgTransition {
  userId: string;
  organizationId: string;
  previousRoles: OrganizationRoles[];
  newRole: OrganizationRoles | null;
  transitionType: "ROLE_CHANGE" | "ACCESS_REVOKED" | "ACCESS_GRANTED";
}

/**
 * Handles the transition of user access when org switches from invite-based to SCIM-based
 * @returns Object containing transition details for logging/notification
 */
async function handleSCIMTransition(
  userId: string,
  organization: Organization,
  currentRoles: OrganizationRoles[],
  desiredRole: OrganizationRoles | null
): Promise<UserOrgTransition> {
  const transition: UserOrgTransition = {
    userId,
    organizationId: organization.id,
    previousRoles: currentRoles,
    newRole: desiredRole,
    transitionType:
      currentRoles[0] !== desiredRole ? "ROLE_CHANGE" : "ACCESS_REVOKED",
  };

  try {
    if (!desiredRole) {
      // User has no valid SCIM groups, revoke access
      await db.userOrganization.delete({
        where: {
          userId_organizationId: {
            userId,
            organizationId: organization.id,
          },
        },
      });

      transition.transitionType = "ACCESS_REVOKED";

      Logger.info({
        message: "Revoked user access due to SCIM group changes",
        additionalData: {
          userId,
          organizationId: organization.id,
          previousRoles: currentRoles,
        },
      });
    } else {
      // Update to SCIM-based role
      await db.userOrganization.update({
        where: {
          userId_organizationId: {
            userId,
            organizationId: organization.id,
          },
        },
        data: {
          roles: {
            set: [desiredRole],
          },
        },
      });

      transition.transitionType = "ROLE_CHANGE";

      Logger.info({
        message: "Updated user role based on SCIM groups",
        additionalData: {
          userId,
          organizationId: organization.id,
          previousRoles: currentRoles,
          newRole: desiredRole,
        },
      });
    }

    return transition;
  } catch (cause) {
    throw new ShelfError({
      cause,
      message: "Failed to handle SCIM transition",
      additionalData: {
        userId,
        organizationId: organization.id,
        currentRoles,
        desiredRole,
      },
      label: "SSO",
    });
  }
}

/**
 * Updates an existing SSO user on subsequent logins.
 * Handles both Pure SSO and SCIM SSO scenarios:
 *
 * For Pure SSO users:
 * - Updates their name if changed in IDP
 * - Maintains their personal workspace and manual workspace invites
 *
 * For SCIM SSO users:
 * - Updates their name if changed in IDP
 * - Updates their workspace access based on current IDP group membership
 * - Maintains their personal workspace regardless of group membership
 *
 * @param authSession - The authentication session from Supabase
 * @param existingUser - The existing user record from our database
 * @param userData - Updated user data from SSO provider
 * @returns Object containing updated user and org (if any SCIM orgs exist)
 */
export async function updateUserFromSSO(
  authSession: AuthSession,
  existingUser: Prisma.UserGetPayload<{
    include: typeof INCLUDE_SSO_DETAILS_VIA_USER_ORGANIZATION;
  }>,
  userData: {
    firstName: string;
    lastName: string;
    groups: string[];
  }
): Promise<{
  user: User;
  org: Organization | null;
  transitions: UserOrgTransition[];
}> {
  const { email, userId } = authSession;
  const { firstName, lastName, groups } = userData;
  const domain = email.split("@")[1];
  const transitions: UserOrgTransition[] = [];

  try {
    let user = existingUser;

    // Update user profile if needed
    if (user.firstName !== firstName || user.lastName !== lastName) {
      user = await db.user.update({
        where: { id: userId },
        data: { firstName, lastName },
        include: INCLUDE_SSO_DETAILS_VIA_USER_ORGANIZATION,
      });
    }

    const domainOrganizations = await getOrganizationsBySsoDomain(domain);
    const existingUserOrganizations = user.userOrganizations;

    for (const org of domainOrganizations) {
      const { ssoDetails } = org;
      if (!ssoDetails) continue;

      const hasGroupMappings = !!(
        ssoDetails.adminGroupId ||
        ssoDetails.baseUserGroupId ||
        ssoDetails.selfServiceGroupId
      );

      if (hasGroupMappings) {
        const desiredRole = getRoleFromGroupId(ssoDetails, groups);
        const existingOrgAccess = existingUserOrganizations.find(
          (uo) => uo.organization.id === org.id
        );

        if (existingOrgAccess) {
          // Handle transition for existing access
          const transition = await handleSCIMTransition(
            userId,
            org,
            existingOrgAccess.roles,
            desiredRole
          );
          transitions.push(transition);
        }
      }
    }

    // Return first org with SCIM access for redirect
    const firstScimOrg = domainOrganizations.find(
      (org) =>
        org.ssoDetails &&
        (org.ssoDetails.adminGroupId ||
          org.ssoDetails.baseUserGroupId ||
          org.ssoDetails.selfServiceGroupId)
    );

    return {
      user,
      org: firstScimOrg || null,
      transitions,
    };
  } catch (cause) {
    throw new ShelfError({
      cause,
      message: `Failed to update SSO user: ${email}`,
      additionalData: {
        email,
        userId,
        domain,
        transitions,
      },
      label: "SSO",
    });
  }
}

export async function createUser(
  payload: Pick<
    AuthSession & { username: string },
    "userId" | "email" | "username"
  > & {
    organizationId?: Organization["id"];
    roles?: OrganizationRoles[];
    firstName?: User["firstName"];
    lastName?: User["lastName"];
    isSSO?: boolean;
    createdWithInvite?: boolean;
  }
) {
  const {
    email,
    userId,
    username,
    organizationId,
    roles,
    firstName,
    lastName,
    isSSO,
    createdWithInvite,
  } = payload;

  /**
   * We only create a personal org if the signup is not disabled
   * */
  const shouldCreatePersonalOrg = !config.disableSignup;

  try {
    return await db.$transaction(
      async (tx) => {
        const user = await tx.user.create({
          data: {
            email,
            id: userId,
            username,
            firstName,
            lastName,
            createdWithInvite,
            roles: {
              connect: {
                name: Roles["USER"],
              },
            },

            ...(shouldCreatePersonalOrg && {
              organizations: {
                create: [
                  {
                    name: "Personal",
                    categories: {
                      create: defaultUserCategories.map((c) => ({
                        ...c,
                        userId,
                      })),
                    },
                    /**
                     * Creating a teamMember when a new organization/workspace is created
                     * so that the owner appear in the list by default
                     */
                    members: {
                      create: {
                        name: `${firstName} ${lastName} (Owner)`,
                        user: { connect: { id: userId } },
                      },
                    },
                    // Creating asset index settings for new users' personal org
                    assetIndexSettings: {
                      create: {
                        mode: "SIMPLE",
                        columns: defaultFields,
                        user: {
                          connect: {
                            id: userId,
                          },
                        },
                      },
                    },
                  },
                ],
              },
            }),
            ...(isSSO && {
              // When user is coming from SSO, we set them as onboarded as we already have their first and last name and they dont need a password.
              onboarded: true,
              sso: true,
            }),
          },
          include: {
            ...INCLUDE_SSO_DETAILS_VIA_USER_ORGANIZATION,
            organizations: true,
          },
        });

        /**
         * Creating an organization for the user
         * 1. For the personal org
         * 2. For the org that the user is being attached to
         */
        await Promise.all([
          shouldCreatePersonalOrg && // We only create a personal org for non-SSO users
            createUserOrgAssociation(tx, {
              userId: user.id,
              organizationIds: [user.organizations[0].id],
              roles: [OrganizationRoles.OWNER],
            }),
          organizationId &&
            roles?.length &&
            createUserOrgAssociation(tx, {
              userId: user.id,
              organizationIds: [organizationId],
              roles,
            }),
        ]);

        return user;
      },
      { maxWait: 6000, timeout: 10000 }
    );
  } catch (cause) {
    throw new ShelfError({
      cause,
      message: "We had trouble while creating your account. Please try again.",
      additionalData: {
        payload,
      },
      label,
    });
  }
}

export async function updateUser<T extends Prisma.UserInclude>(
  updateUserPayload: UpdateUserPayload,
  extraIncludes?: T
) {
  /**
   * Remove password from object so we can pass it to prisma user update
   * Also we remove the email as we dont allow it to be changed for now
   * */
  // eslint-disable-next-line @typescript-eslint/no-unused-vars
  const cleanClone = (({ password, confirmPassword, email, ...o }) => o)(
    updateUserPayload
  );

  try {
    const updatedUser = await db.user.update({
      where: { id: updateUserPayload.id },
      data: {
        ...cleanClone,
        teamMembers: {
          updateMany: {
            where: { userId: updateUserPayload.id },
            data: {
              name: `${
                updateUserPayload.firstName ? updateUserPayload.firstName : ""
              } ${
                updateUserPayload.lastName ? updateUserPayload.lastName : ""
              }`,
            },
          },
        },
      },
      include: {
        ...extraIncludes,
      },
    });

    if (
      updateUserPayload.password &&
      updateUserPayload.password.trim() !== ""
    ) {
      await updateAccountPassword(
        updateUserPayload.id,
        updateUserPayload.password
      );
    }

    return updatedUser as Prisma.UserGetPayload<{ include: T }>;
  } catch (cause) {
    const validationErrors: ValidationError<any> = {};

    const isUniqueViolation =
      cause instanceof Prisma.PrismaClientKnownRequestError &&
      cause.code === "P2002";

    if (isUniqueViolation) {
      // The .code property can be accessed in a type-safe manner
      validationErrors[cause.meta?.target as string] = {
        message: `${cause.meta?.target} is already taken.`,
      };
    }

    throw new ShelfError({
      cause,
      message:
        "Something went wrong while updating your profile. Please try again or contact support.",
      additionalData: { ...cleanClone, validationErrors },
      label,
      shouldBeCaptured: !isUniqueViolation,
    });
  }
}

/**
 * Updates user email in both the auth and shelf databases
 * If for some reason the user update fails we should also revenrt the auth account update
 */
export async function updateUserEmail({
  userId,
  currentEmail,
  newEmail,
}: {
  userId: User["id"];
  currentEmail: User["email"];
  newEmail: string;
}) {
  try {
    /**
     * Update the user in supabase auth
     */
    const { error } = await getSupabaseAdmin().auth.admin.updateUserById(
      userId,
      {
        email: newEmail,
      }
    );

    if (error) {
      throw new ShelfError({
        cause: error,
        message:
          "Failed to update email in auth. Please try again and if the issue persists, contact support",
        additionalData: { userId, newEmail, currentEmail },
        label,
      });
    }

    /** Update the user in the DB */
    const updatedUser = await db.user
      .update({
        where: { id: userId },
        data: { email: newEmail },
      })
      .catch((cause) => {
        // On failure, revert the change of the user update in auth
        void getSupabaseAdmin().auth.admin.updateUserById(userId, {
          email: currentEmail,
        });

        // Unique email constraint is being handled automatically by `getSupabaseAdmin().auth.admin.generateLink`
        throw new ShelfError({
          cause,
          message: "Failed to update email in shelf",
          additionalData: { userId, newEmail, currentEmail },
          label,
        });
      });

    return updatedUser;
  } catch (cause) {
    throw new ShelfError({
      cause,
      message: "Failed to update email",
      additionalData: { userId, currentEmail, newEmail },
      label,
    });
  }
}

export const getPaginatedAndFilterableUsers = async ({
  request,
}: {
  request: LoaderFunctionArgs["request"];
}) => {
  const searchParams = getCurrentSearchParams(request);
  const { page, search } = getParamsValues(searchParams);

  try {
    const { users, totalUsers } = await getUsers({
      page,
      perPage: 25,
      search,
    });
    const totalPages = Math.ceil(totalUsers / 25);

    return {
      page,
      perPage: 25,
      search,
      totalUsers,
      users,
      totalPages,
    };
  } catch (cause) {
    throw new ShelfError({
      cause,
      message: "Failed to get paginated and filterable users",
      additionalData: { page, search },
      label,
    });
  }
};

async function getUsers({
  page = 1,
  perPage = 8,
  search,
}: {
  /** Page number. Starts at 1 */
  page: number;

  /** Assets to be loaded per page */
  perPage?: number;

  search?: string | null;
}) {
  try {
    const skip = page > 1 ? (page - 1) * perPage : 0;
    const take = perPage >= 1 && perPage <= 25 ? perPage : 8; // min 1 and max 25 per page

    /** Default value of where. Takes the assets belonging to current user */
    let where: Prisma.UserWhereInput = {};

    /** If the search string exists, add it to the where object */
    if (search) {
      where.OR = [
        {
          email: {
            contains: search,
            mode: "insensitive",
          },
        },
        {
          id: {
            contains: search,
            mode: "insensitive",
          },
        },
      ];
    }

    const [users, totalUsers] = await Promise.all([
      /** Get the users */
      db.user.findMany({
        skip,
        take,
        where,
        orderBy: { createdAt: "desc" },
      }),

      /** Count them */
      db.user.count({ where }),
    ]);

    return { users, totalUsers };
  } catch (cause) {
    throw new ShelfError({
      cause,
      message: "Failed to get users",
      additionalData: { page, perPage, search },
      label,
    });
  }
}

export async function updateProfilePicture({
  request,
  userId,
}: {
  request: Request;
  userId: User["id"];
}) {
  try {
    const user = await getUserByID(userId);
    const previousProfilePictureUrl = user.profilePicture || undefined;

    const fileData = await parseFileFormData({
      request,
      newFileName: `${userId}/profile-${dateTimeInUnix(Date.now())}`,
      resizeOptions: {
        height: 150,
        width: 150,
        fit: sharp.fit.cover,
        withoutEnlargement: true,
      },
    });

    const profilePicture = fileData.get("profile-picture") as string;

    /**
     * Delete the old image, if a new one was uploaded
     */
    if (profilePicture && previousProfilePictureUrl) {
      await deleteProfilePicture({ url: previousProfilePictureUrl });
    }

    /** Update user with new picture */
    return await updateUser({
      id: userId,
      profilePicture: profilePicture
        ? getPublicFileURL({ filename: profilePicture })
        : undefined,
    });
  } catch (cause) {
    throw new ShelfError({
      cause,
      message:
        "Something went wrong while updating your profile picture. Please try again or contact support.",
      additionalData: { userId },
      label,
    });
  }
}

/**
 * To prevent database issues and data loss, we do soft delete.
 * To comply with regulations, we will destroy all personal data related to the user
 *
 * To soft delete the user we do the following:
 * 1. Update the user email to: deleted+{randomId}@deleted.shelf.nu
 * 2. Update the user username to: deleted+{randomId}
 * 3. Update the user firstName to: Deleted
 * 4. Update the user lastName to: User
 * 5. Delete the user's profile picture
 * 6. Remove all relations to organizations the user is part of but doesnt own
 * 7. Move all entities the user created inside organizations the user is part of but doesnt own to the owner of the organization
 */
export async function softDeleteUser(id: User["id"]) {
  try {
    const user = await getUserByID(id, {
      userOrganizations: {
        include: {
          organization: {
            select: { id: true, userId: true },
          },
        },
      },
    });

    const organizationsTheUserDoesNotOwn = user.userOrganizations.filter(
      (uo) => !uo.roles.includes(OrganizationRoles.OWNER)
    );

    await db.$transaction(async (tx) => {
      /** Move entries inside each of organizationsTheUserDoesNotOwn from following models:
       *   - [x] Asset
       *   - [x] Category
       *   - [x] Tag
       *   - [x] Location
       *   - [x] CustomField
       *   - [x] Invite
       *   - [x] Booking
       *   - [x] Image
       *   - [x] Kit
       * The new owner should be the owner of the organization
       */
      for (const userOrg of organizationsTheUserDoesNotOwn) {
        const newOwnerId = userOrg.organization?.userId;

        if (newOwnerId) {
          await transferEntitiesToNewOwner({
            tx,
            id,
            newOwnerId,
            organizationId: userOrg.organizationId,
          });
        }
        /**
         * Remove the user from all organizations the user belongs to but doesnt own.
         * */
        await revokeAccessToOrganization({
          userId: id,
          organizationId: userOrg.organizationId,
        });
      }

      /** Update the user data */

      const randomId = generateId();
      await tx.user.update({
        where: { id },
        data: {
          email: `deleted+${randomId}@deleted.shelf.nu`,
          username: `deleted+${randomId}`,
          firstName: "Deleted",
          lastName: "User",
          deletedAt: new Date(),
        },
      });
    });

    /**
     * Delete the picture of the user
     *
     * Note: This happens outside of the transaction because we dont want to rollback the deletion of the user if the deletion of the picture fails
     * If it fails for some reason, we will get it in our logs that there was an issue so we can check it manually
     * */
    if (user.profilePicture) {
      await deleteProfilePicture({ url: user.profilePicture });
    }

    /** Send an email to the user that their request has been completed */
    void sendEmail({
      to: user.email,
      subject: "Your account has been deleted",
      text: `Your shelf account has been deleted. \n\n Kind regards, \n Shelf Team\n\n`,
    });
  } catch (cause) {
    if (
      cause instanceof PrismaClientKnownRequestError &&
      cause.code === "P2025"
    ) {
      // eslint-disable-next-line no-console
      console.log("User not found, so no need to delete");
    } else {
      throw new ShelfError({
        cause,
        message: "Unable to delete user",
        additionalData: { id },
        label,
      });
    }
  }
}

export { defaultUserCategories };

/** THis function is used just for integration tests as it combines the creation of auth account and user entry */
export async function createUserAccountForTesting(
  email: string,
  password: string,
  username: string
): Promise<AuthSession | null> {
  const authAccount = await createEmailAuthAccount(email, password).catch(
    () => null
  );

  if (!authAccount) {
    return null;
  }

  const authSession = await signInWithEmail(email, password).catch(() => null);

  // user account created but no session 😱
  // we should delete the user account to allow retry create account again
  if (!authSession) {
    await deleteAuthAccount(authAccount.id);
    return null;
  }

  const user = await createUser({
    email: authSession.email,
    userId: authSession.userId,
    username,
  }).catch(() => null);

  if (!user) {
    await deleteAuthAccount(authAccount.id);
    return null;
  }

  return authSession;
}

export async function revokeAccessToOrganization({
  userId,
  organizationId,
}: {
  userId: User["id"];
  organizationId: Organization["id"];
}) {
  try {
    /**
     * if I want to revokeAccess access, i simply need to:
     * 1. Remove relation between user and team member
     * 2. remove the UserOrganization entry which has the org.id and user.id that i am revoking
     */
    const teamMember = await db.teamMember.findFirst({
      where: { userId, organizationId },
    });

    return await db.user.update({
      where: { id: userId },
      data: {
        ...(teamMember?.id && {
          teamMembers: {
            disconnect: {
              id: teamMember.id,
            },
          },
        }),
        userOrganizations: {
          delete: {
            userId_organizationId: {
              userId,
              organizationId,
            },
          },
        },
      },
    });
  } catch (cause) {
    throw new ShelfError({
      cause,
      message: "Failed to revoke user access to organization",
      additionalData: { userId, organizationId },
      label,
    });
  }
}

/** Move entries inside an organization from 1 owner to another.
 * Affects the following models:
 *   - [x] Asset
 *   - [x] Category
 *   - [x] Tag
 *   - [x] Location
 *   - [x] CustomField
 *   - [x] Invite
 *   - [x] Booking
 *   - [x] Image
 *   - [x] Kit
 * Required to be used inside a transaction
 */
export async function transferEntitiesToNewOwner({
  tx,
  id,
  newOwnerId,
  organizationId,
}: {
  tx: Omit<ExtendedPrismaClient, ITXClientDenyList>;
  id: User["id"];
  newOwnerId: User["id"];
  organizationId: Organization["id"];
}) {
  /** Update assets */
  await tx.asset.updateMany({
    where: {
      userId: id,
      organizationId: organizationId,
    },
    data: {
      userId: newOwnerId,
    },
  });

  /** Update categories */
  await tx.category.updateMany({
    where: {
      userId: id,
      organizationId: organizationId,
    },
    data: {
      userId: newOwnerId,
    },
  });

  /** Update tags */
  await tx.tag.updateMany({
    where: {
      userId: id,
      organizationId: organizationId,
    },
    data: {
      userId: newOwnerId,
    },
  });

  /** Update locations */
  await tx.location.updateMany({
    where: {
      userId: id,
      organizationId: organizationId,
    },
    data: {
      userId: newOwnerId,
    },
  });

  /** Update custom fields */
  await tx.customField.updateMany({
    where: {
      userId: id,
      organizationId: organizationId,
    },
    data: {
      userId: newOwnerId,
    },
  });

  /** Update invites */
  await tx.invite.updateMany({
    where: {
      inviterId: id,
      organizationId: organizationId,
    },
    data: {
      inviterId: newOwnerId,
    },
  });

  /** Update bookings */
  await tx.booking.updateMany({
    where: {
      creatorId: id,
      organizationId: organizationId,
    },
    data: {
      creatorId: newOwnerId,
    },
  });

  /** Update bookings where the person deleted is the custodian */
  await tx.booking.updateMany({
    where: {
      custodianUserId: id,
      organizationId: organizationId,
    },
    data: {
      custodianUserId: null,
    },
  });

  /** Update images */
  await tx.image.updateMany({
    where: {
      userId: id,
      ownerOrgId: organizationId,
    },
    data: {
      userId: newOwnerId,
    },
  });

  /** Update kits */
  await tx.kit.updateMany({
    where: {
      createdById: id,
      organizationId: organizationId,
    },
    data: {
      createdById: newOwnerId,
    },
  });
}

type UserWithExtraInclude<T extends Prisma.UserInclude | undefined> =
  T extends Prisma.UserInclude
    ? Prisma.UserGetPayload<{
        include: MergeInclude<typeof USER_STATIC_INCLUDE, T>;
      }>
    : Prisma.UserGetPayload<{ include: typeof USER_STATIC_INCLUDE }>;

export async function getUserFromOrg<T extends Prisma.UserInclude | undefined>({
  id,
  organizationId,
  userOrganizations,
  request,
  extraInclude,
}: Pick<User, "id"> & {
  organizationId: Organization["id"];
  userOrganizations?: Pick<UserOrganization, "organizationId">[];
  request?: Request;
  extraInclude?: T;
}) {
  try {
    const otherOrganizationIds = userOrganizations?.map(
      (org) => org.organizationId
    );

    const mergedInclude = {
      ...USER_STATIC_INCLUDE,
      ...extraInclude,
    } as MergeInclude<typeof USER_STATIC_INCLUDE, T>;

    const user = (await db.user.findFirstOrThrow({
      where: {
        OR: [
          { id, userOrganizations: { some: { organizationId } } },
          ...(userOrganizations?.length
            ? [
                {
                  id,
                  userOrganizations: {
                    some: { organizationId: { in: otherOrganizationIds } },
                  },
                },
              ]
            : []),
        ],
      },
      include: mergedInclude,
    })) as UserWithExtraInclude<T>;

    /* User is accessing the User in the wrong organization */
    const isUserInCurrentOrg = !!user.userOrganizations.find(
      (userOrg) => userOrg.organizationId === organizationId
    );

    const otherOrgsForUser =
      userOrganizations?.filter(
        (org) =>
          !!user.userOrganizations.find(
            (userOrg) => userOrg.organizationId === org.organizationId
          )
      ) ?? [];

    if (
      userOrganizations?.length &&
      !isUserInCurrentOrg &&
      otherOrgsForUser?.length
    ) {
      const redirectTo =
        typeof request !== "undefined"
<<<<<<< HEAD
          ? new URL(request.url).pathname
=======
          ? getRedirectUrlFromRequest(request)
>>>>>>> f2f16690
          : undefined;

      throw new ShelfError({
        cause: null,
        title: "User not found",
        message: "",
        additionalData: {
          model: "teamMember",
          organizations: otherOrgsForUser,
          redirectTo,
        },
        label,
        status: 404,
      });
    }

    return user;
  } catch (cause) {
    throw new ShelfError({
      cause,
      title: "User not found.",
      message:
        "The user you are trying to access does not exists or you do not have permission to access it.",
      additionalData: {
        id,
        organizationId,
        ...(isLikeShelfError(cause) ? cause.additionalData : {}),
      },
      label,
      shouldBeCaptured: !isNotFoundError(cause),
    });
  }
}<|MERGE_RESOLUTION|>--- conflicted
+++ resolved
@@ -21,11 +21,7 @@
 import { dateTimeInUnix } from "~/utils/date-time-in-unix";
 import type { ErrorLabel } from "~/utils/error";
 import { ShelfError, isLikeShelfError, isNotFoundError } from "~/utils/error";
-<<<<<<< HEAD
-import type { ValidationError } from "~/utils/http";
-=======
 import { getRedirectUrlFromRequest, type ValidationError } from "~/utils/http";
->>>>>>> f2f16690
 import { getCurrentSearchParams } from "~/utils/http.server";
 import { id as generateId } from "~/utils/id/id.server";
 import { getParamsValues } from "~/utils/list";
@@ -1312,11 +1308,7 @@
     ) {
       const redirectTo =
         typeof request !== "undefined"
-<<<<<<< HEAD
-          ? new URL(request.url).pathname
-=======
           ? getRedirectUrlFromRequest(request)
->>>>>>> f2f16690
           : undefined;
 
       throw new ShelfError({
