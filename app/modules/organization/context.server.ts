--- conflicted
+++ resolved
@@ -52,26 +52,48 @@
   try {
     const organizationId = await getSelectedOrganizationIdCookie(request);
 
-
-  /** There could be a case when you get removed from an organization while browsing it.
-   * In this case what we do is we set the current organization to the first one in the list
-   */
-  const userOrganizations = await getUserOrganizations({ userId });
-  const organizations = userOrganizations.map((uo) => uo.organization);
-  const userOrganizationIds = organizations.map((org) => org.id);
-  const personalOrganization = organizations.find(
-    (org) => org.type === "PERSONAL"
-  );
-  const currentOrganization = organizations.find(
-    (org) => org.id === organizationId
-  );
+    /** There could be a case when you get removed from an organization while browsing it.
+     * In this case what we do is we set the current organization to the first one in the list
+     */
+    const userOrganizations = await getUserOrganizations({ userId });
+    const organizations = userOrganizations.map((uo) => uo.organization);
+    const userOrganizationIds = organizations.map((org) => org.id);
+    const personalOrganization = organizations.find(
+      (org) => org.type === "PERSONAL"
+    );
+    const currentOrganization = organizations.find(
+      (org) => org.id === organizationId
+    );
 
     if (!personalOrganization) {
       throw new ShelfStackError({
+        cause: null,
         title: "No organization found",
         message:
           "You do not have a personal organization. This should not happen. Please contact support.",
         status: 500,
+      });
+    }
+
+    /**
+     * If for some reason there is no currentOrganization, we handle it by setting it to the personalOrganization
+     */
+    if (!currentOrganization) {
+      if (isGet(request)) {
+        throw redirect(getCurrentPath(request), {
+          headers: [
+            setCookie(
+              await setSelectedOrganizationIdCookie(personalOrganization.id)
+            ),
+          ],
+        });
+      }
+
+      // Other methods should throw an error (mostly for actions)
+      throw new ShelfStackError({
+        cause: null,
+        message: "You do not have access to this organization",
+        status: 401,
       });
     }
 
@@ -87,66 +109,22 @@
         });
       }
 
-<<<<<<< HEAD
       // Other methods should throw an error (mostly for actions)
       throw new ShelfStackError({
         cause: null,
         message: "You do not have access to this organization",
         status: 401,
-=======
-  /**
-   * If for some reason there is no currentOrganization, we handle it by setting it to the personalOrganization
-   */
-  if (!currentOrganization) {
-    if (isGet(request)) {
-      throw redirect(getCurrentPath(request), {
-        headers: [
-          setCookie(
-            await setSelectedOrganizationIdCookie(personalOrganization.id)
-          ),
-        ],
-      });
-    }
-
-    // Other methods should throw an error (mostly for actions)
-    throw new ShelfStackError({
-      cause: null,
-      message: "You do not have access to this organization",
-      status: 401,
-    });
-  }
-
-  // If the user is not part of the organization or the organizationId is not set (should not happen but just in case)
-  if (!organizationId || !userOrganizationIds.includes(organizationId)) {
-    if (isGet(request)) {
-      throw redirect(getCurrentPath(request), {
-        headers: [
-          setCookie(
-            await setSelectedOrganizationIdCookie(personalOrganization.id)
-          ),
-        ],
->>>>>>> e0823663
       });
     }
 
     return {
       organizationId,
-      organizations: userOrganizations,
+      organizations,
+      userOrganizations,
       currentOrganization,
-      personalOrganization,
-    }
+    };
   } catch (cause) {
     const reason = makeShelfError(cause);
     throw json(error(reason), { status: reason.status });
   }
-<<<<<<< HEAD
-=======
-
-  return {
-    organizationId,
-    organizations,
-    userOrganizations,
-    currentOrganization,
-  };
->>>>>>> e0823663
 }