import type { Asset, AssetStatus, Location, Prisma } from "@prisma/client";
import { z } from "zod";
import { filterOperatorSchema } from "~/components/assets/assets-index/advanced-filters/schema";
import { getDateTimeFormat } from "~/utils/client-hints";
import { getParamsValues } from "~/utils/list";
import type { AdvancedIndexAsset } from "./types";
import type { Column } from "../asset-index-settings/helpers";

export function getLocationUpdateNoteContent({
  currentLocation,
  newLocation,
  firstName,
  lastName,
  assetName,
  isRemoving,
}: {
  currentLocation?: Pick<Location, "id" | "name"> | null;
  newLocation?: Location | null;
  firstName: string;
  lastName: string;
  assetName: string;
  isRemoving?: boolean;
}) {
  let message = "";
  if (currentLocation && newLocation) {
    message = `**${firstName.trim()} ${lastName.trim()}** updated the location of **${assetName.trim()}** from **[${currentLocation.name.trim()}](/locations/${
      currentLocation.id
    })** to **[${newLocation.name.trim()}](/locations/${newLocation.id})**`; // updating location
  }

  if (newLocation && !currentLocation) {
    message = `**${firstName.trim()} ${lastName.trim()}** set the location of **${assetName.trim()}** to **[${newLocation.name.trim()}](/locations/${
      newLocation.id
    })**`; // setting to first location
  }

  if (isRemoving || !newLocation) {
    message = `**${firstName.trim()} ${lastName.trim()}** removed  **${assetName.trim()}** from location **[${currentLocation?.name.trim()}](/locations/${currentLocation?.id})**`; // removing location
  }

  return message;
}

export const CurrentSearchParamsSchema = z.object({
  currentSearchParams: z.string().optional().nullable(),
});

export function getAssetsWhereInput({
  organizationId,
  currentSearchParams,
}: {
  organizationId: Asset["organizationId"];
  currentSearchParams?: string | null;
}) {
  const where: Prisma.AssetWhereInput = { organizationId };

  if (!currentSearchParams) {
    return where;
  }

  const searchParams = new URLSearchParams(currentSearchParams);
  const paramsValues = getParamsValues(searchParams);

  const { categoriesIds, locationIds, tagsIds, search, teamMemberIds } =
    paramsValues;

  const status =
    searchParams.get("status") === "ALL" // If the value is "ALL", we just remove the param
      ? null
      : (searchParams.get("status") as AssetStatus | null);

  if (search) {
    where.title = {
      contains: search.toLowerCase().trim(),
      mode: "insensitive",
    };
  }

  if (status) {
    where.status = status;
  }

  if (categoriesIds && categoriesIds.length > 0) {
    if (categoriesIds.includes("uncategorized")) {
      where.OR = [
        {
          categoryId: {
            in: categoriesIds,
          },
        },
        {
          categoryId: null,
        },
      ];
    } else {
      where.categoryId = {
        in: categoriesIds,
      };
    }
  }

  if (tagsIds && tagsIds.length > 0) {
    if (tagsIds.includes("untagged")) {
      where.OR = [
        ...(where.OR ?? []),
        { tags: { some: { id: { in: tagsIds } } } },
        { tags: { none: {} } },
      ];
    } else {
      where.tags = {
        some: {
          id: {
            in: tagsIds,
          },
        },
      };
    }
  }

  if (locationIds && locationIds.length > 0) {
    if (locationIds.includes("without-location")) {
      where.OR = [
        ...(where.OR ?? []),
        { locationId: { in: locationIds } },
        { locationId: null },
      ];
    } else {
      where.location = {
        id: { in: locationIds },
      };
    }
  }

  if (teamMemberIds && teamMemberIds.length) {
    where.OR = [
      ...(where.OR ?? []),
      {
        custody: { teamMemberId: { in: teamMemberIds } },
      },
      { custody: { custodian: { userId: { in: teamMemberIds } } } },
      {
        bookings: { some: { custodianTeamMemberId: { in: teamMemberIds } } },
      },
      { bookings: { some: { custodianUserId: { in: teamMemberIds } } } },
      ...(teamMemberIds.includes("without-custody") ? [{ custody: null }] : []),
    ];
  }

  return where;
}

/**
 * Schema for validating advanced filter parameter format
 * Validates the 'operator:value' format and ensures operator is valid
 */
export const advancedFilterFormatSchema = z.string().refine(
  (value) => {
    const parts = value.split(":");
    if (parts.length !== 2) return false;

    const [operator] = parts;
    return filterOperatorSchema.safeParse(operator).success;
  },
  {
    message: "Filter must be in format 'operator:value' with valid operator",
  }
);

/**
 * Validates if a filter value matches the expected advanced filter format
 * Uses Zod schema for strict type validation
 * @param value - The filter value to validate
 * @returns boolean indicating if the value matches advanced filter format
 */
function isValidAdvancedFilterFormat(value: string): boolean {
  return advancedFilterFormatSchema.safeParse(value).success;
}

/**
 * Validates and sanitizes URL parameters for advanced index mode
 * Removes any parameters that don't match the expected advanced filter format
 * @param searchParams - The URL search parameters to validate
 * @param columns - The configured columns for advanced index
 * @returns Validated and sanitized search parameters
 */
export function validateAdvancedFilterParams(
  searchParams: URLSearchParams,
  columns: Column[]
): URLSearchParams {
  const validatedParams = new URLSearchParams();
  const columnNames = columns.map((col) => col.name);

  // Iterate through all parameters
  searchParams.forEach((value, key) => {
    // Preserve non-filter params (pagination, sorting, etc)
    if (!columnNames.includes(key as any)) {
      validatedParams.append(key, value);
      return;
    }

    // Validate filter format for column parameters
    if (isValidAdvancedFilterFormat(value)) {
      validatedParams.append(key, value);
    }
    // Invalid format - parameter will be dropped
  });

  return validatedParams;
}

<<<<<<< HEAD
export function formatAssetsRemindersDates({
  assets,
  request,
}: {
  assets: AdvancedIndexAsset[];
  request: Request;
}) {
  if (!assets.length) {
    return assets;
  }

  return assets.map((asset) => {
    if (!asset.upcomingReminder) {
      return asset;
    }

    return {
      ...asset,
      upcomingReminder: {
        ...asset.upcomingReminder,
        displayDate: getDateTimeFormat(request, {
          dateStyle: "short",
          timeStyle: "short",
        }).format(new Date(asset.upcomingReminder.alertDateTime)),
      },
    };
  });
}
=======
export const importAssetsSchema = z
  .object({
    title: z.string(),
    description: z.string().optional(),
    category: z.string().optional(),
    kit: z.string().optional(),
    tags: z.string().array(),
    location: z.string().optional(),
    custodian: z.string().optional(),
    bookable: z.enum(["yes", "no"]).optional(),
    imageUrl: z.string().url().optional(),
  })
  .and(z.record(z.string(), z.any()));
>>>>>>> 8e3e8453
<|MERGE_RESOLUTION|>--- conflicted
+++ resolved
@@ -208,7 +208,6 @@
   return validatedParams;
 }
 
-<<<<<<< HEAD
 export function formatAssetsRemindersDates({
   assets,
   request,
@@ -237,7 +236,7 @@
     };
   });
 }
-=======
+
 export const importAssetsSchema = z
   .object({
     title: z.string(),
@@ -250,5 +249,4 @@
     bookable: z.enum(["yes", "no"]).optional(),
     imageUrl: z.string().url().optional(),
   })
-  .and(z.record(z.string(), z.any()));
->>>>>>> 8e3e8453
+  .and(z.record(z.string(), z.any()));