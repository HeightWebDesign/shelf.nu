--- conflicted
+++ resolved
@@ -1059,7 +1059,7 @@
   const cookie = await updateCookieWithPerPage(request, perPageParam);
   const { perPage } = cookie;
 
-<<<<<<< HEAD
+
   const [
     categoryExcludedSelected,
     selectedCategories,
@@ -1086,12 +1086,12 @@
     }),
     db.tag.count({ where: { organizationId } }),
   ]);
-=======
+
   let getFunction = getAssetsFromView;
   if (excludeSearchFromView) {
     getFunction = getAssets;
   }
->>>>>>> 326ee9cd
+
 
   const { assets, totalAssets } = await getFunction({
     organizationId,
@@ -1114,23 +1114,14 @@
     totalAssets,
     prev,
     next,
-<<<<<<< HEAD
-    categories: [...selectedCategories, ...categoryExcludedSelected],
     totalCategories,
-    tags: [...selectedTags, ...tagsExcludedSelected],
     totalTags,
-=======
     categories: excludeCategoriesQuery
       ? []
-      : await getAllCategories({
-          organizationId,
-        }),
+      : [...selectedCategories, ...categoryExcludedSelected],
     tags: excludeTagsQuery
       ? []
-      : await getAllTags({
-          organizationId,
-        }),
->>>>>>> 326ee9cd
+      : [...selectedTags, ...tagsExcludedSelected],
     assets,
     totalPages,
     cookie,
