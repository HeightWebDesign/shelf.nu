--- conflicted
+++ resolved
@@ -12,11 +12,9 @@
   Kit,
   AssetIndexSettings,
   UserOrganization,
-<<<<<<< HEAD
   TagUseFor,
   BarcodeType,
-=======
->>>>>>> f4655e40
+
 } from "@prisma/client";
 import {
   AssetStatus,
