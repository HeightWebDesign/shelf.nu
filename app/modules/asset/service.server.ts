--- conflicted
+++ resolved
@@ -339,8 +339,7 @@
   });
 }
 
-<<<<<<< HEAD
-=======
+
 interface UpdateAssetPayload {
   id: Asset["id"];
   title?: Asset["title"];
@@ -356,7 +355,6 @@
   customFieldsValues?: ShelfAssetCustomFieldValueType[];
 }
 
->>>>>>> 78b66cbc
 export async function updateAsset(payload: UpdateAssetPayload) {
   const {
     title,
