--- conflicted
+++ resolved
@@ -227,17 +227,9 @@
   qrId,
   tags,
   custodian,
-  valuation,
   customFieldsValues,
-<<<<<<< HEAD
-}: Pick<
-  Asset,
-  "description" | "title" | "categoryId" | "userId" | "valuation"
-> & {
-=======
   organizationId,
 }: Pick<Asset, "description" | "title" | "categoryId" | "userId"> & {
->>>>>>> 1fd7ed63
   qrId?: Qr["id"];
   locationId?: Location["id"];
   tags?: { set: { id: string }[] };
@@ -287,11 +279,8 @@
     description,
     user,
     qrCodes,
-<<<<<<< HEAD
     valuation,
-=======
     organization,
->>>>>>> 1fd7ed63
   };
 
   /** If a categoryId is passed, link the category to the asset. */
@@ -369,24 +358,7 @@
   });
 }
 
-<<<<<<< HEAD
-interface UpdateAssetPayload {
-  id: Asset["id"];
-  title?: Asset["title"];
-  description?: Asset["description"];
-  categoryId?: Asset["categoryId"];
-  newLocationId?: Asset["locationId"];
-  currentLocationId?: Asset["locationId"];
-  mainImage?: Asset["mainImage"];
-  mainImageExpiration?: Asset["mainImageExpiration"];
-  valuation?: Asset["valuation"];
-  tags?: { set: { id: string }[] };
-  userId?: User["id"];
-  customFieldsValues?: ShelfAssetCustomFieldValueType[];
-}
-
-=======
->>>>>>> 1fd7ed63
+
 export async function updateAsset(payload: UpdateAssetPayload) {
   const {
     title,
@@ -398,11 +370,8 @@
     id,
     newLocationId,
     currentLocationId,
-<<<<<<< HEAD
     userId,
     valuation,
-=======
->>>>>>> 1fd7ed63
     customFieldsValues: customFieldsValuesFromForm,
     userId,
   } = payload;
@@ -953,20 +922,7 @@
   }
 };
 
-<<<<<<< HEAD
-export interface CreateAssetFromContentImportPayload
-  extends Record<string, any> {
-  title: string;
-  description?: string;
-  category?: string;
-  tags: string[];
-  location?: string;
-  custodian?: string;
-  valuation?: number;
-}
-
-=======
->>>>>>> 1fd7ed63
+
 export const createAssetsFromBackupImport = async ({
   data,
   userId,
@@ -1215,45 +1171,4 @@
       });
     }
   });
-<<<<<<< HEAD
-};
-
-export interface CreateAssetFromBackupImportPayload
-  extends Record<string, any> {
-  id: string;
-  title: string;
-  description?: string;
-  valuation?: number;
-  category:
-    | {
-        id: string;
-        name: string;
-        description: string;
-        color: string;
-        createdAt: string;
-        updatedAt: string;
-        userId: string;
-      }
-    | {};
-  tags: {
-    name: string;
-  }[];
-  location:
-    | {
-        name: string;
-        description?: string;
-        address?: string;
-        createdAt: string;
-        updatedAt: string;
-      }
-    | {};
-  customFields: AssetCustomFieldsValuesWithFields[];
-}
-
-export type AssetCustomFieldsValuesWithFields =
-  ShelfAssetCustomFieldValueType & {
-    customField: CustomField;
-  };
-=======
-};
->>>>>>> 1fd7ed63
+};