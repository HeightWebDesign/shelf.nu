import { BookingStatus, AssetStatus, KitStatus } from "@prisma/client";
import type {
  Booking,
  Prisma,
  Organization,
  Asset,
  Kit,
  User,
  UserOrganization,
  Tag,
} from "@prisma/client";
import { json, redirect } from "@remix-run/react";
import { addDays, isBefore } from "date-fns";
import { DateTime } from "luxon";
import z from "zod";
import type { AuthSession } from "server/session";
import { CheckinIntentEnum } from "~/components/booking/checkin-dialog";
import { CheckoutIntentEnum } from "~/components/booking/checkout-dialog";
import type { HeaderData } from "~/components/layout/header/types";
import type { SortingDirection } from "~/components/list/filters/sort-by";
import { partialCheckinAssetsSchema } from "~/components/scanner/drawer/uses/partial-checkin-drawer";
import { db } from "~/database/db.server";
import { bookingUpdatesTemplateString } from "~/emails/bookings-updates-template";
import { sendEmail } from "~/emails/mail.server";
import { getStatusClasses, isOneDayEvent } from "~/utils/calendar";
import {
  getClientHint,
  getDateTimeFormatFromHints,
  getHints,
  type ClientHint,
} from "~/utils/client-hints";
import { DATE_TIME_FORMAT } from "~/utils/constants";
import {
  getFiltersFromRequest,
  updateCookieWithPerPage,
} from "~/utils/cookies.server";
import { calcTimeDifference } from "~/utils/date-fns";
import { sendNotification } from "~/utils/emitter/send-notification.server";
import type { ErrorLabel } from "~/utils/error";
import { isLikeShelfError, isNotFoundError, ShelfError } from "~/utils/error";
import { getRedirectUrlFromRequest } from "~/utils/http";
import { data, getCurrentSearchParams, parseData } from "~/utils/http.server";
import { ALL_SELECTED_KEY, getParamsValues } from "~/utils/list";
import { Logger } from "~/utils/logger";
import { QueueNames, scheduler } from "~/utils/scheduler.server";
import type { MergeInclude } from "~/utils/utils";
import {
  BOOKING_COMMON_INCLUDE,
  BOOKING_INCLUDE_FOR_EMAIL,
  BOOKING_SCHEDULER_EVENTS_ENUM,
  BOOKING_WITH_ASSETS_INCLUDE,
} from "./constants";
import {
  assetReservedEmailContent,
  cancelledBookingEmailContent,
  completedBookingEmailContent,
  deletedBookingEmailContent,
  extendBookingEmailContent,
  sendCheckinReminder,
} from "./email-helpers";
import {
  hasAssetBookingConflicts,
  isBookingEarlyCheckin,
  isBookingEarlyCheckout,
} from "./helpers";
import type {
  BookingLoaderResponse,
  BookingWithExtraInclude,
  ClashingBooking,
  SchedulerData,
} from "./types";
import {
  createBookingConflictConditions,
  formatBookingsDates,
  getBookingWhereInput,
  isBookingExpired,
} from "./utils.server";
import { createNotes } from "../note/service.server";
import { getOrganizationAdminsEmails } from "../organization/service.server";
import { getUserByID } from "../user/service.server";

const label: ErrorLabel = "Booking";

async function cancelScheduler(
  b?: Pick<Booking, "activeSchedulerReference"> | null
) {
  try {
    if (b?.activeSchedulerReference) {
      await scheduler.cancel(b.activeSchedulerReference);
    }
  } catch (cause) {
    Logger.error(
      new ShelfError({
        cause,
        message: "Failed to cancel the scheduler for booking",
        additionalData: { booking: b },
        label,
      })
    );
  }
}

export async function scheduleNextBookingJob({
  data,
  when,
}: {
  data: SchedulerData;
  when: Date;
}) {
  try {
    const id = await scheduler.sendAfter(
      QueueNames.bookingQueue,
      data,
      {},
      when
    );
    await db.booking.update({
      where: { id: data.id },
      data: { activeSchedulerReference: id },
    });
  } catch (cause) {
    throw new ShelfError({
      cause,
      message: "Something went wrong while scheduling the next booking job.",
      additionalData: { ...data, when },
      label,
    });
  }
}

async function updateBookingAssetStates(
  booking: Booking & { assets: Pick<Asset, "id">[] },
  status: AssetStatus
) {
  try {
    return await db.asset.updateMany({
      where: {
        status: { not: status },
        id: { in: booking.assets.map((a) => a.id) },
      },
      data: { status },
    });
  } catch (cause) {
    throw new ShelfError({
      cause,
      message: "Something went wrong while updating the booking asset states.",
      additionalData: { booking, status },
      label,
    });
  }
}

async function updateBookingKitStates({
  kitIds,
  status,
}: {
  kitIds: string[];
  status: KitStatus;
}) {
  try {
    return await db.kit.updateMany({
      where: { id: { in: kitIds } },
      data: { status },
    });
  } catch (cause) {
    throw new ShelfError({
      cause,
      message: "Something went wrong while updating the booking kit states.",
      additionalData: { kitIds, status },
      label,
    });
  }
}

export async function createBooking({
  booking,
  assetIds,
  hints,
}: {
  /**
   * Booking object that contains all the required fields to create a booking
   */
  booking: Pick<
    Booking,
    | "name"
    | "description"
    | "creatorId"
    | "custodianUserId"
    | "organizationId"
    | "from"
    | "to"
  > & { custodianTeamMemberId: string; tags: { id: string }[] };

  /**
   * Asset IDs that are connected to the booking
   */
  assetIds: Asset["id"][];

  /**
   * Hints are used for setting the timezone of the booking
   */
  hints: ClientHint;
}) {
  try {
    const dataToCreate: Prisma.BookingCreateInput = {
      name: booking.name,
      from: booking.from,
      to: booking.to,
      description: booking.description,
      status: BookingStatus.DRAFT,
      creator: { connect: { id: booking.creatorId } },
      organization: { connect: { id: booking.organizationId } },
      /**
       * Updated original dates to user entered `from` and `to`
       * so that we can track of it later
       */
      originalFrom: booking.from,
      originalTo: booking.to,
      /**
       * Custodian team member will always be passed,
       * even if assigning to a user, so we directly connect it to the booking */
      custodianTeamMember: {
        connect: { id: booking.custodianTeamMemberId },
      },
    };

    /**
     * If assetsIds are passed, we directly connect them.
     * This can happen when:
     * - Booking is created from assets bulk actions
     * - Booking is created from asset page
     * */
    if (assetIds.length > 0) {
      dataToCreate.assets = {
        connect: assetIds.map((id) => ({ id })),
      };
    }

    if (booking.custodianUserId) {
      dataToCreate.custodianUser = {
        connect: { id: booking.custodianUserId },
      };
    }

    if (booking.tags.length > 0) {
      dataToCreate.tags = {
        connect: booking.tags,
      };
    }

    return await db.booking.create({
      data: dataToCreate,
      include: { ...BOOKING_COMMON_INCLUDE, organization: true },
    });
  } catch (cause) {
    throw new ShelfError({
      cause,
      message: isLikeShelfError(cause)
        ? cause.message
        : "Something went wrong while trying to create or update the booking. Please try again or contact support.",
      additionalData: { booking, hints },
      label,
    });
  }
}

/**
 * Used when the user clicks the save booking to simply update the booking information
 * It only updates dates & custodian if the booking is in DRAFT state
 * In other ongoing states, it just updates name and description
 */
export async function updateBasicBooking({
  id,
  name,
  from,
  to,
  custodianTeamMemberId,
  custodianUserId,
  description,
  organizationId,
  tags,
}: Partial<
  Pick<
    Booking,
    | "id"
    | "name"
    | "from"
    | "to"
    | "custodianTeamMemberId"
    | "custodianUserId"
    | "description"
    | "organizationId"
  >
> &
  Pick<Booking, "id" | "organizationId"> & {
    tags: { id: string }[];
  }) {
  try {
    const booking = await db.booking
      .findUniqueOrThrow({
        where: { id, organizationId },
        select: {
          id: true,
          status: true,
          custodianUserId: true,
        },
      })
      .catch((cause) => {
        throw new ShelfError({
          cause,
          status: 404,
          message:
            "Could not find booking or the booking exists in another workspace.",
          label,
        });
      });

    const dataToUpdate: Prisma.BookingUpdateInput = {
      name,
      description,
      tags: {
        set: [],
        connect: tags,
      },
    };

    /** Booking update is not allowed for these type of status */
    const notAllowedStatus: BookingStatus[] = [
      "COMPLETE",
      "ARCHIVED",
      "CANCELLED",
    ];

    if (notAllowedStatus.includes(booking.status)) {
      throw new ShelfError({
        cause: null,
        title: "Update failed",
        message: "Booking update is not allowed at this state of booking",
        label,
      });
    }

    /**
     * Changing of booking dates and custodian is only allowed for DRAFT status
     */
    if (booking.status === BookingStatus.DRAFT) {
      dataToUpdate.from = from;
      dataToUpdate.to = to;

      // Also update the original dates to new ones
      if (from) {
        dataToUpdate.originalFrom = from;
      }

      if (to) {
        dataToUpdate.originalTo = to;
      }

      /**
       * Custodian team member should always be passed.
       * This is also validated by the schema `BookingFormSchema`.
       * However, just in case we need to check it. If its not passed, we need to throw an error to prevent silent failure and corrupted data
       */
      if (custodianTeamMemberId) {
        dataToUpdate.custodianTeamMember = {
          connect: { id: custodianTeamMemberId },
        };

        /**
         * If a userId is passed, meaning the team member is connected to a user, we connct to it.
         * This will override the value if there were any previous custodians`
         */
        if (custodianUserId) {
          dataToUpdate.custodianUser = {
            connect: { id: custodianUserId },
          };
        } else if (booking.custodianUserId) {
          /**
           * If previous booking custodian had a user, we need to remove it
           * because we are now connecting to an NRM. If we dont do this the teamMemberID and the userId will be connected to different entities
           */
          dataToUpdate.custodianUser = {
            disconnect: true,
          };
        }
      } else {
        throw new ShelfError({
          cause: null,
          title: "Update failed",
          message:
            "Custodian team member is required to update booking. This should not happen. Please refresh the page and try agian. If the issue persists, contact support",
          label,
        });
      }
    }

    return await db.booking.update({
      where: { id: booking.id },
      data: dataToUpdate,
    });
  } catch (cause) {
    throw new ShelfError({
      cause,
      label,
      title: "Update failed",
      message: isLikeShelfError(cause)
        ? cause.message
        : "Could not update the details of booking",
    });
  }
}

/**
 * Changes the status of a booking to RESERVED
 */
export async function reserveBooking({
  id,
  name,
  from,
  to,
  custodianTeamMemberId,
  custodianUserId,
  description,
  organizationId,
  hints,
  isSelfServiceOrBase,
  tags,
}: Partial<
  Pick<
    Booking,
    | "id"
    | "name"
    | "from"
    | "to"
    | "custodianTeamMemberId"
    | "custodianUserId"
    | "description"
    | "organizationId"
  >
> &
  Pick<Booking, "id" | "organizationId"> & {
    hints: ClientHint;
    isSelfServiceOrBase: boolean;
    tags: { id: string }[];
  }) {
  try {
    const bookingFound = await db.booking
      .findUniqueOrThrow({
        where: { id, organizationId },
        include: {
          ...BOOKING_INCLUDE_FOR_EMAIL,
          assets: {
            include: {
              bookings: createBookingConflictConditions({
                currentBookingId: id,
                fromDate: from,
                toDate: to,
              }),
            },
          },
        },
      })
      .catch((cause) => {
        throw new ShelfError({
          cause,
          label,
          message:
            "Booking not found. Are you sure it exists in current workspace?",
        });
      });

    /** Server-side conflict validation to prevent race conditions */
    if (from && to && bookingFound.assets) {
      const conflictedAssets = bookingFound.assets.filter((asset) =>
        hasAssetBookingConflicts(asset, id)
      );

      if (conflictedAssets.length > 0) {
        const conflictedAssetNames = conflictedAssets
          .slice(0, 3)
          .map((asset) => asset.title)
          .join(", ");
        const additionalCount =
          conflictedAssets.length > 3 ? conflictedAssets.length - 3 : 0;
        const additionalText =
          additionalCount > 0 ? ` and ${additionalCount} more` : "";

        throw new ShelfError({
          cause: null,
          label,
          message: `Cannot reserve booking. Some assets are already booked or checked out: ${conflictedAssetNames}${additionalText}. Please remove conflicted assets and try again.`,
        });
      }
    }

    /** Validate the booking dates */
    if (!from || !to) {
      throw new ShelfError({
        cause: null,
        label,
        message: "Booking dates are missing.",
      });
    }

    /** Make sure that the start date is in future */
    if (from && isBefore(from, new Date())) {
      throw new ShelfError({
        cause: null,
        label,
        message: "Booking start date should be in future.",
      });
    }

    /** Make sure that the end date is after startDate */
    if (to && isBefore(to, from)) {
      throw new ShelfError({
        cause: null,
        label,
        message: "Booking end date should be after start date.",
      });
    }

    const dataToUpdate: Prisma.BookingUpdateInput = {
      status: BookingStatus.RESERVED,
      name,
      description,
      tags: {
        set: [],
        connect: tags,
      },
    };

    dataToUpdate.from = from;
    dataToUpdate.originalFrom = from;

    dataToUpdate.to = to;
    dataToUpdate.originalTo = to;

    /**
     * Custodian team member should always be passed.
     * This is also validated by the schema `BookingFormSchema`.
     * However, just in case we need to check it. If its not passed, we need to throw an error to prevent silent failure and corrupted data
     */
    if (custodianTeamMemberId) {
      dataToUpdate.custodianTeamMember = {
        connect: { id: custodianTeamMemberId },
      };

      /**
       * If a userId is passed, meaning the team member is connected to a user, we connct to it.
       * This will override the value if there were any previous custodians`
       */
      if (custodianUserId) {
        dataToUpdate.custodianUser = {
          connect: { id: custodianUserId },
        };
      } else if (bookingFound.custodianUserId) {
        /**
         * If previous booking custodian had a user, we need to remove it
         * because we are now connecting to an NRM. If we dont do this the teamMemberID and the userId will be connected to different entities
         */
        dataToUpdate.custodianUser = {
          disconnect: true,
        };
      }
    } else {
      throw new ShelfError({
        cause: null,
        title: "Update failed",
        message:
          "Custodian team member is required to update booking. This should not happen. Please refresh the page and try agian. If the issue persists, contact support",
        label,
      });
    }

    const updatedBooking = await db.booking.update({
      where: { id: bookingFound.id },
      data: dataToUpdate,
    });

    /** Calculate the time difference between the booking.to and the current time */
    const { hours } = calcTimeDifference(updatedBooking.from!, new Date());
    const moreThanOneHourToCheckOut = hours > 1;

    /**
     * We send the checkout reminder, when there is 1 h left to booking.from
     * This is to make sure that the user is reminded to check out the booking
     *
     * If there is more than 1 hour to check out, we need to schedule the reminder
     * else we don't need to send a reminder
     * Start the reminder scheduler
     * */

    if (moreThanOneHourToCheckOut) {
      const when = new Date(from);
      when.setHours(when.getHours() - 1); // send the reminder 1 hour before the booking starts

      await scheduleNextBookingJob({
        data: {
          id: bookingFound.id,
          hints,
          eventType: BOOKING_SCHEDULER_EVENTS_ENUM.checkoutReminder,
        },
        when,
      });
    }

    if (bookingFound.custodianUser?.email) {
      const custodian = bookingFound?.custodianUser
        ? `${bookingFound.custodianUser.firstName} ${bookingFound.custodianUser.lastName}`
        : bookingFound.custodianTeamMember?.name ?? "";

      /** Prepare email content */
      const subject = `✅ Booking reserved (${bookingFound.name}) - shelf.nu`;

      const text = assetReservedEmailContent({
        bookingName: bookingFound.name,
        assetsCount: bookingFound._count.assets,
        custodian: custodian,
        from,
        to,
        hints,
        bookingId: bookingFound.id,
      });

      const html = bookingUpdatesTemplateString({
        booking: bookingFound,
        heading: `Booking reservation for ${custodian}`,
        assetCount: bookingFound._count.assets,
        hints,
      });
      /** END Prepare email content */

      /**
       * Here we need to check if the custodian has an OrganizationRole different than ADMIN
       * and send email to the admin in case they are different
       * */
      if (isSelfServiceOrBase) {
        const adminsEmails = await getOrganizationAdminsEmails({
          organizationId,
        });

        const adminSubject = `Booking reservation request (${bookingFound.name}) by ${custodian} - shelf.nu`;

        sendEmail({
          to: adminsEmails.join(","),
          subject: adminSubject,
          text,
          /** We need to invoke this function separately for the admin email as the footer of emails is different */
          html: bookingUpdatesTemplateString({
            booking: bookingFound,
            heading: `Booking reservation request for ${custodian}`,
            assetCount: bookingFound._count.assets,
            hints,
            isAdminEmail: true,
          }),
        });
      }

      /**
       * Notify the custodian that the booking is reserved
       */
      sendEmail({
        to: bookingFound.custodianUser.email,
        subject,
        text,
        html,
      });
    }

    return updatedBooking;
  } catch (cause) {
    throw new ShelfError({
      cause: null,
      label,
      message: isLikeShelfError(cause)
        ? cause.message
        : "Could not reserve the booking.",
    });
  }
}

export async function checkoutBooking({
  id,
  organizationId,
  intentChoice,
  hints,
  from,
  to,
}: Pick<Booking, "id" | "organizationId"> & {
  hints: ClientHint;
  intentChoice?: CheckoutIntentEnum;
  from?: Date | null;
  to?: Date | null;
}) {
  try {
    const bookingFound = await db.booking
      .findUniqueOrThrow({
        where: { id, organizationId },
        include: {
          assets: {
            include: {
              bookings: createBookingConflictConditions({
                currentBookingId: id,
                fromDate: from,
                toDate: to,
              }),
            },
          },
          ...BOOKING_INCLUDE_FOR_EMAIL,
        },
      })
      .catch((cause) => {
        throw new ShelfError({
          cause,
          label,
          message:
            "Booking not found, are you sure it exists in current workspace?",
        });
      });

    /** Server-side conflict validation to prevent race conditions */
    if (from && to && bookingFound.assets) {
      const conflictedAssets = bookingFound.assets.filter((asset) =>
        hasAssetBookingConflicts(asset, id)
      );

      if (conflictedAssets.length > 0) {
        const conflictedAssetNames = conflictedAssets
          .slice(0, 3)
          .map((asset) => asset.title)
          .join(", ");
        const additionalCount =
          conflictedAssets.length > 3 ? conflictedAssets.length - 3 : 0;
        const additionalText =
          additionalCount > 0 ? ` and ${additionalCount} more` : "";

        throw new ShelfError({
          cause: null,
          label,
          message: `Cannot check out booking. Some assets are already booked or checked out: ${conflictedAssetNames}${additionalText}. Please remove conflicted assets and try again.`,
        });
      }
    }

    /**
     * This checks if the booking end date is in the past
     * We need this because sometimes the user can checkout a booking
     * that is already overdue for check in
     */
    const isExpired = isBookingExpired({ to: bookingFound.to! });

    const dataToUpdate: Prisma.BookingUpdateInput = {
      status: isExpired ? BookingStatus.OVERDUE : BookingStatus.ONGOING,
    };

    /**
     * Get the kitIds because we need them to update their status later on
     */
    const kitIds = getKitIdsByAssets(bookingFound.assets);
    const hasKits = kitIds.length > 0;

    const isEarlyCheckout = isBookingEarlyCheckout(bookingFound.from!);

    /**
     * If user is doing an early checkout of booking then update the
     * booking's `from` date accordingly
     */
    if (
      isEarlyCheckout &&
      intentChoice === CheckoutIntentEnum["with-adjusted-date"]
    ) {
      // Update originalFrom to old `from` date of booking
      dataToUpdate.originalFrom = bookingFound.from;

      // Update `from` date to current date
      const fromDateStr = DateTime.fromJSDate(new Date(), {
        zone: hints.timeZone,
      }).toFormat(DATE_TIME_FORMAT);

      dataToUpdate.from = DateTime.fromFormat(fromDateStr, DATE_TIME_FORMAT, {
        zone: hints.timeZone,
      }).toJSDate();
    }

    const updatedBooking = await db.$transaction(async (tx) => {
      /* Updating the status of all assets inside booking */
      await tx.asset.updateMany({
        where: { id: { in: bookingFound.assets.map((a) => a.id) } },
        data: { status: AssetStatus.CHECKED_OUT },
      });

      /** If there are any kits associated with the booking, then update their status */
      if (hasKits) {
        await tx.kit.updateMany({
          where: { id: { in: kitIds } },
          data: { status: KitStatus.CHECKED_OUT },
        });
      }

      /** Finally update the booking */
      return tx.booking.update({
        where: { id: bookingFound.id },
        data: dataToUpdate,
        include: {
          ...BOOKING_INCLUDE_FOR_EMAIL,
          assets: true,
        },
      });
    });

    /** Calculate the time difference between the booking.to and the current time */
    const { hours } = calcTimeDifference(updatedBooking.to!, new Date());
    const lessThanOneHourToCheckin = hours < 1;

    /** We cancel just in case there is something pending */
    await cancelScheduler(updatedBooking);

    /**
     * If its expired that means its status will directly go to OVERDUE,
     * so we can cancel everything and don't schedule any more events
     * */
    if (isExpired) {
      return updatedBooking;
    }

    // For any checkout (early or not), what matters is time until check-in
    /**
     * If less than 1 hour until check-in time, then
     * send checkin reminder immediately.
     * We also schedule the overdue handler for the booking
     */
    if (lessThanOneHourToCheckin) {
      if (bookingFound.custodianUser?.email) {
        sendCheckinReminder(bookingFound, bookingFound._count.assets, hints);
      }

      if (bookingFound.to) {
        const when = new Date(bookingFound.to);
        await scheduleNextBookingJob({
          data: {
            id: bookingFound.id,
            hints,
            eventType: BOOKING_SCHEDULER_EVENTS_ENUM.overdueHandler,
          },
          when,
        });
      }
    } else {
      /**
       * If the checkout is performed more than 1 hour before booking.to
       * the checkout reminder has not been sent yet
       * So we need to cancel it and manually schedule check-in reminder
       */
      const when = new Date(updatedBooking.to!);
      when.setHours(when.getHours() - 1); // send the reminder 1 hour before the booking ends
      await scheduleNextBookingJob({
        data: {
          id: bookingFound.id,
          hints,
          eventType: BOOKING_SCHEDULER_EVENTS_ENUM.checkinReminder,
        },
        when,
      });
    }

    return updatedBooking;
  } catch (cause) {
    throw new ShelfError({
      cause,
      label,
      message: isLikeShelfError(cause)
        ? cause.message
        : "Something went wrong while checking out booking.",
    });
  }
}

export async function checkinBooking({
  id,
  organizationId,
  hints,
  intentChoice,
}: Pick<Booking, "id" | "organizationId"> & {
  hints: ClientHint;
  intentChoice?: CheckinIntentEnum;
}) {
  try {
    const bookingFound = await db.booking
      .findUniqueOrThrow({
        where: { id, organizationId },
        include: {
          assets: { select: { id: true, kitId: true, status: true } },
          partialCheckins: {
            select: {
              assetIds: true,
            },
          },
        },
      })
      .catch((cause) => {
        throw new ShelfError({
          cause,
          status: 404,
          label,
          message:
            "Booking not found, are you sure it exists in current workspace?",
        });
      });

    const dataToUpdate: Prisma.BookingUpdateInput = {
      status: BookingStatus.COMPLETE,
    };

    const kitIds = getKitIdsByAssets(bookingFound.assets);
    const hasKits = kitIds.length > 0;

    const isEarlyCheckin = isBookingEarlyCheckin(bookingFound.to!);

    /**
     * If user is doing an early checkin of booking then update
     * the booking's `to` date accordingly
     */
    if (
      isEarlyCheckin &&
      intentChoice === CheckinIntentEnum["with-adjusted-date"]
    ) {
      // Update originalTo to booking's to date
      dataToUpdate.originalTo = bookingFound.to;

      // Update the `to` date to current date
      const toDateStr = DateTime.fromJSDate(new Date(), {
        zone: hints.timeZone,
      }).toFormat(DATE_TIME_FORMAT);

      dataToUpdate.to = DateTime.fromFormat(toDateStr, DATE_TIME_FORMAT, {
        zone: hints.timeZone,
      }).toJSDate();
    }

    /**
     * If booking was overdue then we have to adjust the endDate of booking
     * */
    if (bookingFound.status === BookingStatus.OVERDUE) {
      // Update originalTo to booking's to date
      dataToUpdate.originalTo = bookingFound.to;

      const toDateStr = DateTime.fromJSDate(new Date(), {
        zone: hints.timeZone,
      }).toFormat(DATE_TIME_FORMAT);

      // Update the `to` date to current date
      dataToUpdate.to = DateTime.fromFormat(toDateStr, DATE_TIME_FORMAT, {
        zone: hints.timeZone,
      }).toJSDate();
    }

    const updatedBooking = await db.$transaction(async (tx) => {
      // Create set of asset IDs that have been partially checked in
      const partiallyCheckedInAssetIds = new Set(
        (bookingFound.partialCheckins || []).flatMap((pc) => pc.assetIds)
      );

      // Only update assets that are CHECKED_OUT in this booking's context
      // Skip assets that have partial check-ins (they're effectively available in this booking's context)
      const assetsToCheckin = bookingFound.assets
        .filter(
          (asset) =>
            asset.status === AssetStatus.CHECKED_OUT &&
            !partiallyCheckedInAssetIds.has(asset.id)
        )
        .map((asset) => asset.id);

      if (assetsToCheckin.length > 0) {
        await tx.asset.updateMany({
          where: { id: { in: assetsToCheckin } },
          data: { status: AssetStatus.AVAILABLE },
        });
      }

      /* If there are any kits associated with the booking, then update their status */
      if (hasKits) {
        // Determine which kits should be checked in based on their assets being checked in
        const assetsToCheckinSet = new Set(assetsToCheckin);
        const kitsToCheckin = kitIds.filter((kitId) => {
          // Get all assets of this kit that are in this booking
          const kitAssetsInBooking = bookingFound.assets.filter(
            (asset) => asset.kitId === kitId
          );

          // Only check in the kit if ALL its assets in the booking are being checked in
          return kitAssetsInBooking.every((asset) =>
            assetsToCheckinSet.has(asset.id)
          );
        });

        if (kitsToCheckin.length > 0) {
          await tx.kit.updateMany({
            where: { id: { in: kitsToCheckin } },
            data: { status: KitStatus.AVAILABLE },
          });
        }
      }

      /** Finally update the booking */
      return tx.booking.update({
        where: { id: bookingFound.id },
        data: dataToUpdate,
        include: {
          ...BOOKING_INCLUDE_FOR_EMAIL,
          assets: true,
        },
      });
    });

    /**
     * At this point when user is checking in the booking,
     * we just have to cancel all active scheduler (if there is any).
     * Because, if the only possible case is OVERDUE, and if it was OVERDUE
     * during the checkin it must have been handled by overdueHandler.
     */
    await cancelScheduler(updatedBooking);

    if (updatedBooking.custodianUser?.email) {
      const custodian = updatedBooking?.custodianUser
        ? `${updatedBooking.custodianUser.firstName} ${updatedBooking.custodianUser.lastName}`
        : updatedBooking.custodianTeamMember?.name ?? "";

      const subject = `🎉 Booking completed (${updatedBooking.name}) - shelf.nu`;
      const text = completedBookingEmailContent({
        bookingName: updatedBooking.name,
        assetsCount: updatedBooking._count.assets,
        custodian: custodian,
        from: updatedBooking.from as Date, // We can safely cast here as we know the booking is overdue so it must have a from and to date
        to: updatedBooking.to as Date,
        bookingId: updatedBooking.id,
        hints: hints,
      });

      const html = bookingUpdatesTemplateString({
        booking: updatedBooking,
        heading: `Your booking has been completed: "${updatedBooking.name}".`,
        assetCount: updatedBooking._count.assets,
        hints,
      });

      sendEmail({
        to: updatedBooking.custodianUser.email,
        subject,
        text,
        html,
      });
    }

    return updatedBooking;
  } catch (cause) {
    throw new ShelfError({
      cause,
      label,
      message: isLikeShelfError(cause)
        ? cause.message
        : "Something went wrong while checking in booking.",
    });
  }
}

export async function partialCheckinBooking({
  id,
  organizationId,
  assetIds,
  userId,
  hints,
  intentChoice,
}: Pick<Booking, "id" | "organizationId"> & {
  assetIds: Asset["id"][];
  userId: User["id"];
  hints: ClientHint;
  intentChoice?: CheckinIntentEnum;
}) {
  try {
    const user = await getUserByID(userId);
    // First, validate the booking exists and get its current assets
    const bookingFound = await db.booking
      .findUniqueOrThrow({
        where: { id, organizationId },
        include: { assets: { select: { id: true, kitId: true } } },
      })
      .catch((cause) => {
        throw new ShelfError({
          cause,
          status: 404,
          label,
          message:
            "Booking not found, are you sure it exists in current workspace?",
        });
      });

    // Early exit: If we're checking in all remaining CHECKED_OUT assets, do a complete check-in instead
    // First, get the current status of all assets in the booking
    const currentAssetStatuses = await db.asset.findMany({
      where: { id: { in: bookingFound.assets.map((a) => a.id) } },
      select: { id: true, status: true },
    });

    // Find assets that are still CHECKED_OUT (not yet checked in)
    const checkedOutAssets = currentAssetStatuses.filter(
      (asset) => asset.status === AssetStatus.CHECKED_OUT
    );

    const checkedOutAssetIds = new Set(checkedOutAssets.map((a) => a.id));
    const providedAssetIds = new Set(assetIds);

    // Check if we're checking in all remaining CHECKED_OUT assets
    if (
      checkedOutAssetIds.size > 0 &&
      checkedOutAssetIds.size === providedAssetIds.size &&
      [...checkedOutAssetIds].every((id) => providedAssetIds.has(id))
    ) {
      // Check if there are existing partial check-ins for this booking
      const existingPartialCheckinsCount = await db.partialBookingCheckin.count(
        {
          where: { bookingId: id },
        }
      );

      // Only create PartialBookingCheckin record if there were previous partial check-ins
      // This maintains the audit trail for a multi-session partial check-in process
      if (existingPartialCheckinsCount > 0) {
        await db.partialBookingCheckin.create({
          data: {
            bookingId: id,
            checkedInById: userId,
            assetIds,
            checkinCount: assetIds.length,
          },
        });
      }

      // Create notes before complete check-in since this was initiated as explicit check-in
      const noteContent = `**${user?.firstName?.trim()} ${user?.lastName?.trim()}** checked in via explicit check-in scanner for booking **[${
        bookingFound.name
      }](/bookings/${id})**. All assets were scanned, so complete check-in was performed.`;
      await createNotes({
        content: noteContent,
        type: "UPDATE",
        userId,
        assetIds,
      });

      // Do complete check-in
      return await checkinBooking({
        id,
        organizationId,
        hints,
        intentChoice,
      });
    }

    // Validate that all provided assetIds are actually in the booking
    const bookingAssetIds = new Set(bookingFound.assets.map((a) => a.id));
    const invalidAssetIds = assetIds.filter((id) => !bookingAssetIds.has(id));

    if (invalidAssetIds.length > 0) {
      throw new ShelfError({
        cause: null,
        status: 400,
        label,
        message: `Some assets are not part of this booking: ${invalidAssetIds.join(
          ", "
        )}`,
      });
    }

    // For kits: only update kit status if ALL assets of a kit are being checked in
    const assetsBeingCheckedIn = bookingFound.assets.filter((a) =>
      assetIds.includes(a.id)
    );
    const kitIdsBeingCheckedIn = getKitIdsByAssets(assetsBeingCheckedIn);

    // Only process kits where ALL their assets in this booking are being checked in
    const completeKitIds: string[] = [];
    for (const kitId of kitIdsBeingCheckedIn) {
      const kitAssetsInBooking = bookingFound.assets.filter(
        (a) => a.kitId === kitId
      );
      const kitAssetsBeingCheckedIn = assetsBeingCheckedIn.filter(
        (a) => a.kitId === kitId
      );

      if (kitAssetsInBooking.length === kitAssetsBeingCheckedIn.length) {
        completeKitIds.push(kitId);
      }
    }

    const updatedBooking = await db.$transaction(async (tx) => {
      // Update the status of checked-in assets to AVAILABLE
      await tx.asset.updateMany({
        where: { id: { in: assetIds } },
        data: { status: AssetStatus.AVAILABLE },
      });

      // Only update kit status for kits that are completely checked in
      if (completeKitIds.length > 0) {
        await tx.kit.updateMany({
          where: { id: { in: completeKitIds } },
          data: { status: KitStatus.AVAILABLE },
        });
      }

      // Create partial check-in record for tracking
      await tx.partialBookingCheckin.create({
        data: {
          bookingId: id,
          checkedInById: userId,
          assetIds,
          checkinCount: assetIds.length,
        },
      });

      // Create audit notes for each checked-in asset using createNotes
      const noteContent = `**${user?.firstName?.trim()} ${user?.lastName?.trim()}** checked in via partial check-in for booking **[${
        bookingFound.name
      }](/bookings/${bookingFound.id})**.`;
      await createNotes({
        content: noteContent,
        type: "UPDATE",
        userId,
        assetIds,
      });

      // Get the updated booking with all original assets
      return tx.booking.findUniqueOrThrow({
        where: { id },
        include: {
          assets: true,
          custodianUser: true,
          custodianTeamMember: true,
          _count: { select: { assets: true } },
        },
      });
    });

    return {
      booking: updatedBooking,
      checkedInAssetCount: assetIds.length,
      remainingAssetCount: updatedBooking.assets.length - assetIds.length,
      isComplete: false,
    };
  } catch (cause) {
    throw new ShelfError({
      cause,
      label,
      message: isLikeShelfError(cause)
        ? cause.message
        : "Something went wrong while partially checking in booking.",
    });
  }
}

export async function updateBookingAssets({
  id,
  organizationId,
  assetIds,
  kitIds,
}: Pick<Booking, "id" | "organizationId"> & {
  assetIds: Asset["id"][];
  kitIds?: Kit["id"][];
}) {
  try {
    const booking = await db.$transaction(async (tx) => {
      const b = await tx.booking.update({
        where: { id, organizationId },
        data: {
          assets: {
            connect: assetIds.map((id) => ({ id })),
          },
        },
        select: {
          id: true,
          name: true,
          status: true,
        },
      });

      /**
       *  When adding an asset to a booking, we need to update the status of the asset to CHECKED_OUT if the booking is ONGOING or OVERDUE
       */
      if (
        b.status === BookingStatus.ONGOING ||
        b.status === BookingStatus.OVERDUE
      ) {
        await tx.asset.updateMany({
          where: { id: { in: assetIds }, organizationId },
          data: { status: AssetStatus.CHECKED_OUT },
        });

        /**
         * Also update kit status to CHECKED_OUT for any kits that contain these assets
         */
        if (kitIds && kitIds.length > 0) {
          await tx.kit.updateMany({
            where: { id: { in: kitIds }, organizationId },
            data: { status: KitStatus.CHECKED_OUT },
          });
        }
      }
      return b;
    });

    return booking;
  } catch (cause) {
    throw new ShelfError({
      cause,
      label,
      message: isLikeShelfError(cause)
        ? cause.message
        : "Something went wrong while updating booking assets.",
    });
  }
}

export async function archiveBooking({
  id,
  organizationId,
}: Pick<Booking, "id" | "organizationId">) {
  try {
    const booking = await db.booking
      .findUniqueOrThrow({
        where: { id, organizationId },
        select: { id: true, status: true },
      })
      .catch((cause) => {
        throw new ShelfError({
          cause,
          label,
          title: "Not found",
          message:
            "Booking not found, are you sure it exists in current workspace?",
        });
      });

    /** Booking can be archived only if it is COMPLETE */
    if (booking.status !== BookingStatus.COMPLETE) {
      throw new ShelfError({
        cause: null,
        label,
        message: "Archiving is only allowed for Completed bookings.",
      });
    }

    return await db.booking.update({
      where: { id: booking.id },
      data: { status: BookingStatus.ARCHIVED },
    });
  } catch (cause) {
    throw new ShelfError({
      cause,
      label,
      message: isLikeShelfError(cause)
        ? cause.message
        : "Something went wrong while archiving the booking. Please try again.",
    });
  }
}

export async function cancelBooking({
  id,
  organizationId,
  hints,
}: Pick<Booking, "id" | "organizationId"> & {
  hints: ClientHint;
}) {
  try {
    const bookingFound = await db.booking
      .findUniqueOrThrow({
        where: { id, organizationId },
        select: {
          id: true,
          status: true,
          assets: { select: { id: true, kitId: true } },
        },
      })
      .catch((cause) => {
        throw new ShelfError({
          cause,
          label,
          message:
            "Booking not found. Are you sure it exists in current workspace?",
        });
      });

    const allowedStatusForCancel: BookingStatus[] = [
      BookingStatus.ONGOING,
      BookingStatus.OVERDUE,
      BookingStatus.RESERVED,
    ];

    if (!allowedStatusForCancel.includes(bookingFound.status)) {
      throw new ShelfError({
        cause: null,
        label,
        message: "Booking cannot be cancelled at the current state.",
      });
    }

    const kitIds = getKitIdsByAssets(bookingFound.assets);
    const hasKits = kitIds.length > 0;

    const booking = await db.$transaction(async (tx) => {
      /** If booking is ONGOING or OVERDUE, we have to make the assets available */
      if (bookingFound.status !== BookingStatus.RESERVED) {
        await tx.asset.updateMany({
          where: { id: { in: bookingFound.assets.map((a) => a.id) } },
          data: { status: AssetStatus.AVAILABLE },
        });

        /** If there are any kits, then update their status as well */
        if (hasKits) {
          await tx.kit.updateMany({
            where: { id: { in: kitIds } },
            data: { status: KitStatus.AVAILABLE },
          });
        }
      }

      return tx.booking.update({
        where: { id: bookingFound.id },
        data: { status: BookingStatus.CANCELLED },
        include: {
          assets: true,
          ...BOOKING_INCLUDE_FOR_EMAIL,
        },
      });
    });

    /** Cancel any active schedulers */
    await cancelScheduler(booking);

    if (booking.custodianUser?.email) {
      const subject = `Booking canceled (${booking.name}) - shelf.nu`;
      const text = cancelledBookingEmailContent({
        bookingName: booking.name,
        assetsCount: booking._count.assets,
        custodian:
          `${booking.custodianUser?.firstName} ${booking.custodianUser?.lastName}` ||
          (booking.custodianTeamMember?.name as string),
        from: booking.from as Date, // We can safely cast here as we know the booking is overdue so it myust have a from and to date
        to: booking.to as Date,
        bookingId: booking.id,
        hints,
      });

      const html = bookingUpdatesTemplateString({
        booking: booking,
        heading: `Your booking has been cancelled: "${booking.name}".`,
        assetCount: booking._count.assets,
        hints,
      });

      sendEmail({
        to: booking.custodianUser.email,
        subject,
        text,
        html,
      });
    }

    return booking;
  } catch (cause) {
    throw new ShelfError({
      cause,
      label,
      message: isLikeShelfError(cause)
        ? cause.message
        : "Something went wrong while cancelling the booking, please try again.",
    });
  }
}

export async function revertBookingToDraft({
  id,
  organizationId,
}: Pick<Booking, "id" | "organizationId">) {
  try {
    const booking = await db.booking
      .findUniqueOrThrow({
        where: { id, organizationId },
        select: { id: true, status: true },
      })
      .catch((cause) => {
        throw new ShelfError({
          cause,
          label,
          message:
            "Booking not found, are you sure the booking exists in current workspace?",
        });
      });

    /** User can only revert the booking to DRAFT from RESERVED */
    if (booking.status !== BookingStatus.RESERVED) {
      throw new ShelfError({
        cause: null,
        label,
        message: "Booking can be reverted to draft only for reserved state.",
      });
    }

    const cancelledBooking = await db.booking.update({
      where: { id: booking.id },
      data: { status: BookingStatus.DRAFT },
    });

    /** Cancels all scheduled events */
    await cancelScheduler(cancelledBooking);

    return cancelledBooking;
  } catch (cause) {
    throw new ShelfError({
      cause,
      label,
      message: isLikeShelfError(cause)
        ? cause.message
        : "Something went wrong while reverting the booking to draft.",
    });
  }
}

export async function extendBooking({
  id,
  organizationId,
  newEndDate,
  hints,
}: Pick<Booking, "id" | "organizationId"> & {
  newEndDate: Date;
  hints: ClientHint;
}) {
  try {
    const booking = await db.booking
      .findUniqueOrThrow({
        where: { id, organizationId },
        select: {
          id: true,
          status: true,
          to: true,
          activeSchedulerReference: true,
          assets: { select: { id: true } },
          from: true,
        },
      })
      .catch((cause) => {
        throw new ShelfError({
          cause,
          label,
          message:
            "Booking not found. Are you sure it exists in the current workspace?",
        });
      });

    /** Checking if the booking period is clashing with any other booking containing the same asset(s).*/
    const clashingBookings: ClashingBooking[] = await db.booking.findMany({
      where: {
        id: { not: booking.id },
        organizationId,
        status: {
          in: [BookingStatus.RESERVED],
        },
        assets: { some: { id: { in: booking.assets.map((a) => a.id) } } },
        // Check for bookings that start within the extension period
        from: {
          gt: booking.to!,
          lte: newEndDate,
        },
      },
      select: { id: true, name: true },
    });

    if (clashingBookings?.length > 0) {
      throw new ShelfError({
        cause: null,
        label,
        message:
          "Cannot extend booking because the extended period is overlapping with the following bookings:",
        additionalData: {
          clashingBookings: [...clashingBookings],
        },
        shouldBeCaptured: false,
      });
    }

    /** Extending booking is allowed only for these status */
    const allowedStatus: BookingStatus[] = [
      BookingStatus.ONGOING,
      BookingStatus.OVERDUE,
    ];

    if (!allowedStatus.includes(booking.status)) {
      throw new ShelfError({
        cause: null,
        label,
        message: "Extending booking is not allowed for current status.",
      });
    }

    const updatedBooking = await db.booking.update({
      where: { id: booking.id },
      data: {
        /**
         * If booking is currently OVERDUE we have to make it ONGOING
         */
        status:
          booking.status === BookingStatus.OVERDUE
            ? BookingStatus.ONGOING
            : undefined,
        to: newEndDate,
      },
      include: BOOKING_INCLUDE_FOR_EMAIL,
    });

    /** Send extended booking email */
    if (updatedBooking?.custodianUser?.email) {
      const custodian = updatedBooking?.custodianUser
        ? `${updatedBooking.custodianUser.firstName} ${updatedBooking.custodianUser.lastName}`
        : updatedBooking.custodianTeamMember?.name ?? "";

      const text = extendBookingEmailContent({
        bookingName: updatedBooking.name,
        assetsCount: updatedBooking._count.assets,
        custodian,
        from: updatedBooking.from!,
        to: updatedBooking.to!,
        hints,
        bookingId: updatedBooking.id,
        oldToDate: booking.to!,
      });

      const { format } = getDateTimeFormatFromHints(hints, {
        dateStyle: "short",
        timeStyle: "short",
      });

      const html = bookingUpdatesTemplateString({
        booking: updatedBooking,
        heading: `Booking extended from ${format(booking.to!)} to ${format(
          newEndDate
        )}`,
        assetCount: updatedBooking._count.assets,
        hints,
      });

      sendEmail({
        to: updatedBooking.custodianUser.email,
        subject: `Booking extended (${updatedBooking.name}) - shelf.nu`,
        text,
        html,
      });
    }

    /**
     * In case of ONGOING, a checkin reminder should have be scheduled. So we have to reschedule it.
     * And in case of OVERDUE all the jobs are completed, so we have to reschedule the checkin reminder.
     */
    await cancelScheduler(booking);

    const { hours } = calcTimeDifference(newEndDate, new Date());

    /**
     * If there is less than 1 hours left for checkin, then we immediately send the checkin
     * reminder and we schedule the overdue handler.
     */
    if (hours < 1) {
      if (updatedBooking?.custodianUser?.email) {
        sendCheckinReminder(
          updatedBooking,
          updatedBooking._count.assets,
          hints
        );
      }

      await scheduleNextBookingJob({
        data: {
          id: updatedBooking.id,
          hints,
          eventType: BOOKING_SCHEDULER_EVENTS_ENUM.overdueHandler,
        },
        when: newEndDate,
      });
    } else {
      const when = newEndDate;
      when.setHours(newEndDate.getHours() - 1);

      await scheduleNextBookingJob({
        data: {
          id: updatedBooking.id,
          hints,
          eventType: BOOKING_SCHEDULER_EVENTS_ENUM.checkinReminder,
        },
        when,
      });
    }

    return updatedBooking;
  } catch (cause) {
    const isShelfError = isLikeShelfError(cause);
    throw new ShelfError({
      cause,
      label,
      title: "Error",
      message: isShelfError
        ? cause.message
        : "Something went wrong while extending the booking.",
      additionalData: isShelfError ? cause.additionalData : undefined,
      shouldBeCaptured: isShelfError ? cause.shouldBeCaptured : true,
    });
  }
}

export async function getBookingsFilterData({
  request,
  userId,
  canSeeAllBookings,
  organizationId,
}: {
  request: Request;
  userId: string;
  canSeeAllBookings: boolean;
  organizationId: Organization["id"];
}) {
  const {
    filters,
    redirectNeeded,
    serializedCookie: filtersCookie,
  } = await getFiltersFromRequest(request, organizationId, {
    name: "bookingFilter",
    path: "/bookings",
  });

  const searchParams = getCurrentSearchParams(request);
  const { page, perPageParam, search, status, teamMemberIds, tags } =
    getParamsValues(searchParams);

  const cookie = await updateCookieWithPerPage(request, perPageParam);
  const { perPage } = cookie;

  const orderBy = searchParams.get("orderBy") ?? "from";
  const orderDirection = (searchParams.get("orderDirection") ??
    "asc") as SortingDirection;

  /**
   * For self service and base users, we need to get the teamMember to be able to filter by it as well.
   * This is to handle a case when a booking was assigned when there wasn't a user attached to a team member but they were later on linked.
   * This is to ensure that the booking is still visible to the user that was assigned to it.
   * Also this shouldn't really happen as we now have a fix implemented when accepting invites,
   * to make sure it doesnt happen, hwoever its good to keep this as an extra safety thing.
   * Ideally in the future we should remove this as it adds another query to the db
   * @TODO this can safely be remove 3-6 months after this commit
   */
  let selfServiceData = null;

  // Only fetch team member data if the user doesn't have permission to see all bookings
  if (!canSeeAllBookings) {
    // Get the team member for the current user
    const teamMember = await db.teamMember.findFirst({
      where: {
        userId,
        organizationId,
      },
    });

    if (!teamMember) {
      throw new ShelfError({
        cause: null,
        title: "Team member not found",
        message:
          "You are not part of a team in this organization. Please contact your organization admin to resolve this",
        label: "Booking",
        shouldBeCaptured: false,
      });
    }

    selfServiceData = {
      // If the user is self service/base without override, we only show bookings that belong to that user
      custodianUserId: userId,
      custodianTeamMemberId: teamMember.id,
    };
  }

  return {
    searchParams,
    cookie,
    page,
    perPage,
    search,
    status,
    teamMemberIds,
    orderBy,
    orderDirection,
    selfServiceData,
    filtersCookie,
    filters,
    redirectNeeded,
    tags,
  };
}

export async function getBookings(params: {
  organizationId: Organization["id"];
  /** Page number. Starts at 1 */
  page: number;
  /** Assets to be loaded per page */
  perPage?: number;
  search?: string | null;
  statuses?: Booking["status"][] | null;
  assetIds?: Asset["id"][] | null;
  custodianUserId?: Booking["custodianUserId"] | null;
  /** Accepts an array of team member IDs instead of a single ID so it can be used for filtering of bookings on index */
  custodianTeamMemberIds?: string[] | null;
  excludeBookingIds?: Booking["id"][] | null;
  bookingFrom?: Booking["from"] | null;
  bookingTo?: Booking["to"] | null;
  userId: Booking["creatorId"];
  extraInclude?: Prisma.BookingInclude;
  /** Controls whether entries should be paginated or not */
  takeAll?: boolean;
  orderBy?: string;
  orderDirection?: SortingDirection;
  kitId?: string;
  tags?: Tag["id"][];
}) {
  const {
    organizationId,
    page = 1,
    perPage = 8,
    search,
    statuses,
    custodianUserId,
    custodianTeamMemberIds,
    assetIds,
    bookingTo,
    excludeBookingIds,
    bookingFrom,
    userId,
    extraInclude,
    takeAll = false,
    orderBy = "from",
    orderDirection = "asc",
    kitId,
    tags,
  } = params;

  try {
    const skip = page > 1 ? (page - 1) * perPage : 0;
    const take = perPage >= 1 && perPage <= 100 ? perPage : 20; // min 1 and max 25 per page

    /** Default value of where. Takes the assetss belonging to current org */
    let where: Prisma.BookingWhereInput = { organizationId };

    /** The idea is that only the creator of a draft booking can see it
     * This condition will fetch all bookings that are not in 'DRAFT' status, and also the bookings that are in 'DRAFT' status but only if their creatorId is the same as the userId
     */
    where.AND = [
      {
        OR: [
          {
            status: {
              not: "DRAFT",
            },
          },
          {
            AND: [
              {
                status: "DRAFT",
              },
              {
                creatorId: userId,
              },
            ],
          },
        ],
      },
    ];

    /** If the search string exists, add it to the where object */
    if (search?.trim()?.length) {
      const searchTerms = search
        .toLowerCase()
        .trim()
        .split(",")
        .map((term) => term.trim())
        .filter(Boolean);

      where.OR = searchTerms.map((term) => ({
        OR: [
          // Search in booking fields
          { name: { contains: term, mode: "insensitive" } },
          { description: { contains: term, mode: "insensitive" } },
          // Search in tags
          { tags: { some: { name: { contains: term, mode: "insensitive" } } } },
          // Search in custodian team member name
          {
            custodianTeamMember: {
              name: { contains: term, mode: "insensitive" },
            },
          },
          // Search in custodian user names
          {
            custodianUser: {
              OR: [
                { firstName: { contains: term, mode: "insensitive" } },
                { lastName: { contains: term, mode: "insensitive" } },
              ],
            },
          },
          // Search in asset titles, QR codes, and barcodes
          {
            assets: {
              some: {
                OR: [
                  { title: { contains: term, mode: "insensitive" } },
                  {
                    qrCodes: {
                      some: { id: { contains: term, mode: "insensitive" } },
                    },
                  },
                  {
                    barcodes: {
                      some: { value: { contains: term, mode: "insensitive" } },
                    },
                  },
                ],
              },
            },
          },
        ],
      }));
    }

    /** Handle combination of custodianTeamMemberIds and custodianUserId */
    if (
      custodianTeamMemberIds &&
      custodianTeamMemberIds?.length &&
      custodianUserId
    ) {
      where.OR = [
        {
          custodianTeamMemberId: {
            in: custodianTeamMemberIds,
          },
        },
        {
          custodianUserId,
        },
      ];
    } else {
      /** Handle custodianTeamMemberIds if present */
      if (custodianTeamMemberIds?.length) {
        where.custodianTeamMemberId = {
          in: custodianTeamMemberIds,
        };
      }
      /** Handle custodianUserId if present */
      if (custodianUserId) {
        where.custodianUserId = custodianUserId;
      }
    }

    if (statuses?.length) {
      where.status = {
        in: statuses,
      };
    } else {
      where.status = {
        notIn: [BookingStatus.ARCHIVED, BookingStatus.CANCELLED], // By default we dont show archived & cancelled bookings
      };
    }

    if (assetIds?.length) {
      where.assets = {
        some: {
          id: {
            in: assetIds,
          },
        },
      };
    }

    if (excludeBookingIds?.length) {
      where.id = { notIn: excludeBookingIds };
    }

    if (bookingFrom && bookingTo) {
      // Add date filtering to AND clause instead of overriding OR clause
      // to preserve search conditions
      if (!where.AND) {
        where.AND = [];
      }
      where.AND.push({
        OR: [
          {
            from: { lte: bookingTo },
            to: { gte: bookingFrom },
          },
          {
            from: { gte: bookingFrom },
            to: { lte: bookingTo },
          },
        ],
      });
    }

    if (kitId) {
      where.assets = {
        some: { kitId },
      };
    }

    if (tags?.length) {
      if (tags.includes("untagged")) {
        where.tags = { none: {} };
      } else {
        where.tags = { some: { id: { in: tags } } };
      }
    }

    const [bookings, bookingCount] = await Promise.all([
      db.booking.findMany({
        ...(!takeAll && {
          skip,
          take,
        }),
        where,
        include: {
          ...BOOKING_COMMON_INCLUDE,
          assets: {
            select: {
              title: true,
              id: true,
              custody: true,
              availableToBook: true,
              kitId: true,
              status: true,
              mainImage: true,
              thumbnailImage: true,
              mainImageExpiration: true,
              category: {
                select: {
                  id: true,
                  name: true,
                  color: true,
                },
              },
              bookings: {
                select: {
                  id: true,
                },
              },
              kit: {
                select: {
                  id: true,
                  name: true,
                  image: true,
                  imageExpiration: true,
                  category: {
                    select: {
                      id: true,
                      name: true,
                      color: true,
                    },
                  },
                },
              },
            },
          },
          creator: {
            select: {
              id: true,
              firstName: true,
              lastName: true,
              profilePicture: true,
            },
          },
          ...(extraInclude || undefined),
        },
        orderBy: { [orderBy]: orderDirection },
      }),
      db.booking.count({ where }),
    ]);

    return { bookings, bookingCount };
  } catch (cause) {
    throw new ShelfError({
      cause,
      message:
        "Something went wrong while fetching the bookings. Please try again or contact support.",
      additionalData: { ...params },
      label,
    });
  }
}

export async function removeAssets({
  booking,
  firstName,
  lastName,
  userId,
  kitIds = [],
  organizationId,
}: {
  booking: Pick<Booking, "id"> & {
    assetIds: Asset["id"][];
  };
  firstName: string;
  lastName: string;
  userId: string;
  kitIds?: Kit["id"][];
  organizationId: Booking["organizationId"];
}) {
  try {
    const { assetIds, id } = booking;
    const b = await db.booking.update({
      // First, disconnect the assets from the booking
      where: { id, organizationId },
      data: {
        assets: {
          disconnect: assetIds.map((id) => ({ id })),
        },
      },
    });
    /** When removing an asset from a booking we need to make sure to set their status back to available
     * This is needed because the user is allowed to remove an asset from a booking that is ongoing, which means the asset status will be CHECKED_OUT
     * So we need to set it back to AVAILABLE
     * We only do that if the booking we removed it from is ongoing or overdue.
     * Reason is that the user can add an asset to a draft booking and remove it and that will reset its status back to available, which shouldnt happen
     * https://github.com/Shelf-nu/shelf.nu/issues/703#issuecomment-1944315975
     *
     * Because prisma doesnt support transactional execution of nested queries, we need to do them in 2 steps, because if the disconnect runs first,
     * the updateMany will not find the assets in the booking anymore and wont update them
     *
     * If there was some kit removed from the booking, then we have to update the status of that kit to available
     */
    if (
      b.status === BookingStatus.ONGOING ||
      b.status === BookingStatus.OVERDUE
    ) {
      await db.asset.updateMany({
        where: { id: { in: assetIds }, organizationId },
        data: { status: AssetStatus.AVAILABLE },
      });

      if (kitIds.length > 0) {
        await db.kit.updateMany({
          where: { id: { in: kitIds }, organizationId },
          data: { status: KitStatus.AVAILABLE },
        });
      }
    }

    await createNotes({
      content: `**${firstName?.trim()} ${lastName?.trim()}** removed asset from booking **[${
        b.name
      }](/bookings/${b.id})**.`,
      type: "UPDATE",
      userId,
      assetIds,
    });

    return b;
  } catch (cause) {
    throw new ShelfError({
      cause,
      message:
        "Something went wrong while removing assets from the booking. Please try again or contact support.",
      additionalData: { booking, userId },
      label,
    });
  }
}

export async function deleteBooking(
  booking: Pick<Booking, "id" | "organizationId">,
  hints: ClientHint
) {
  try {
    const { id, organizationId } = booking;
    const activeBooking = await db.booking.findFirst({
      where: {
        id,
        status: { in: [BookingStatus.OVERDUE, BookingStatus.ONGOING] },
        organizationId,
      },
      include: {
        assets: {
          select: {
            id: true,
            kitId: true,
          },
        },
      },
    });

    const assetWithKits = activeBooking?.assets.filter((a) => !!a.kitId) ?? [];
    const uniqueKitIds = new Set(
      assetWithKits.map((a) => a.kitId) as unknown as string
    );
    const hasKits = uniqueKitIds.size > 0;

    const b = await db.booking.delete({
      where: { id, organizationId },
      include: {
        ...BOOKING_COMMON_INCLUDE,
        ...BOOKING_INCLUDE_FOR_EMAIL,
        assets: {
          select: {
            id: true,
          },
        },
      },
    });

    const email = b.custodianUser?.email;
    if (email) {
      const subject = `🗑️ Booking deleted (${b.name}) - shelf.nu`;
      const text = deletedBookingEmailContent({
        bookingName: b.name,
        assetsCount: b._count.assets,
        custodian:
          `${b.custodianUser?.firstName} ${b.custodianUser?.lastName}` ||
          (b.custodianTeamMember?.name as string),
        from: b.from as Date, // We can safely cast here as we know the booking is overdue so it myust have a from and to date
        to: b.to as Date,
        bookingId: b.id,
        hints: hints,
      });
      const html = bookingUpdatesTemplateString({
        booking: b,
        heading: `Your booking has been deleted: "${b.name}".`,
        assetCount: b._count.assets,
        hints,
        hideViewButton: true,
      });

      sendEmail({
        to: email,
        subject,
        text,
        html,
      });
    }

    /** Because assets in an active booking have a special status, we need to update them if we delete a booking */
    if (activeBooking) {
      await updateBookingAssetStates(activeBooking, AssetStatus.AVAILABLE);

      // If booking has some kits, then make them available too
      if (hasKits) {
        await updateBookingKitStates({
          kitIds: [...uniqueKitIds],
          status: KitStatus.AVAILABLE,
        });
      }
    }
    await cancelScheduler(b);

    return b;
  } catch (cause) {
    throw new ShelfError({
      cause,
      message:
        "Something went wrong while deleting the booking. Please try again or contact support.",
      additionalData: { booking, hints },
      label,
    });
  }
}

export async function getBooking<T extends Prisma.BookingInclude | undefined>(
  booking: Pick<Booking, "id" | "organizationId"> & {
    userOrganizations?: Pick<UserOrganization, "organizationId">[];
    request: Request;
    extraInclude?: T;
  }
) {
  try {
    const { id, organizationId, userOrganizations, request, extraInclude } =
      booking;

    // Extract search parameters from request
    const searchParams = getCurrentSearchParams(request);
    const paramsValues = getParamsValues(searchParams);
    const { search } = paramsValues;
    const status =
      searchParams.get("status") === "ALL"
        ? null
        : (searchParams.get("status") as AssetStatus | null);

    /**
     * On the booking page, we need some data related to the assets added, so we know what actions are possible
     *
     * For reserving a booking, we need to make sure that the assets in the booking dont have any other bookings that overlap with the current booking
     * Moreover we just query certain statuses as they are the only ones that matter for an asset being considered unavailable
     */

    // Build assets include with optional search and status filtering
    let assetsInclude: Prisma.BookingInclude["assets"] =
      BOOKING_WITH_ASSETS_INCLUDE.assets;

    // Add WHERE clause if search or status filters are provided
    if (search || status) {
      const assetsWhere: Prisma.AssetWhereInput = {};

      if (search) {
        assetsWhere.title = {
          contains: search,
          mode: "insensitive",
        };
      }

      // if (status) {
      //   assetsWhere.status = status;
      // }

      assetsInclude = {
        select: BOOKING_WITH_ASSETS_INCLUDE.assets.select,
        orderBy: BOOKING_WITH_ASSETS_INCLUDE.assets.orderBy,
        where: assetsWhere,
      };
    }

    const mergedInclude = {
      ...BOOKING_WITH_ASSETS_INCLUDE,
      assets: assetsInclude,
      ...extraInclude,
    } as MergeInclude<typeof BOOKING_WITH_ASSETS_INCLUDE, T>;

    const otherOrganizationIds = userOrganizations?.map(
      (org) => org.organizationId
    );

    const bookingFound = (await db.booking.findFirstOrThrow({
      where: {
        OR: [
          { id, organizationId },
          ...(userOrganizations?.length
            ? [{ id, organizationId: { in: otherOrganizationIds } }]
            : []),
        ],
      },
      include: mergedInclude,
    })) as BookingWithExtraInclude<T>;

    /* User is accessing the asset in the wrong organization. */
    if (
      userOrganizations?.length &&
      bookingFound.organizationId !== organizationId &&
      otherOrganizationIds?.includes(bookingFound.organizationId)
    ) {
      const redirectTo =
        typeof request !== "undefined"
          ? getRedirectUrlFromRequest(request)
          : undefined;

      throw new ShelfError({
        cause: null,
        title: "Booking not found",
        message: "",
        additionalData: {
          model: "booking",
          organization: userOrganizations?.find(
            (org) => org.organizationId === bookingFound.organizationId
          ),
          redirectTo,
        },
        label,
        status: 404,
        shouldBeCaptured: false,
      });
    }

    return bookingFound;
  } catch (cause) {
    const isShelfError = isLikeShelfError(cause);

    throw new ShelfError({
      cause,
      title: "Booking not found",
      message:
        "The booking you are trying to access does not exist or you do not have permission to access it.",
      additionalData: {
        ...booking,
        ...(isShelfError ? cause.additionalData : {}),
      },
      label,
      shouldBeCaptured: isShelfError
        ? cause.shouldBeCaptured
        : !isNotFoundError(cause),
    });
  }
}

export async function getBookingsForCalendar(params: {
  request: Request;
  organizationId: Organization["id"];
  userId: string;
  canSeeAllBookings: boolean;
  canSeeAllCustody: boolean;
}) {
  const {
    request,
    organizationId,
    userId,
    canSeeAllBookings,
    canSeeAllCustody,
  } = params;

  const { searchParams, search, status, teamMemberIds, tags, selfServiceData } =
    await getBookingsFilterData({
      request,
      canSeeAllBookings,
      organizationId,
      userId,
    });

  const start = searchParams.get("start") as string;
  const end = searchParams.get("end") as string;

  // If start and end are not provided, default to current month
  let startDate: Date;
  let endDate: Date;

  if (start && end) {
    startDate = new Date(start);
    endDate = new Date(end);
  } else {
    // Default to current month
    const now = new Date();
    startDate = new Date(now.getFullYear(), now.getMonth(), 1); // First day of current month
    endDate = new Date(now.getFullYear(), now.getMonth() + 1, 0); // Last day of current month
  }

  try {
    const { bookings } = await getBookings({
      organizationId,
      page: 1,
      perPage: 1000,
      search,
      userId,
      ...(status && {
        // If status is in the params, we filter based on it
        statuses: [status],
      }),
      bookingFrom: startDate,
      bookingTo: endDate,
      custodianTeamMemberIds: teamMemberIds,
      ...selfServiceData,
      tags,
      extraInclude: {
        custodianTeamMember: true,
        custodianUser: true,
        tags: { select: { id: true, name: true } },
      },
      takeAll: true,
    });

    const events = bookings
      .filter((booking) => booking.from && booking.to)
      .map((booking) => {
        const custodianName = booking?.custodianUser
          ? `${booking.custodianUser.firstName} ${booking.custodianUser.lastName}`
          : booking.custodianTeamMember?.name;

        let title = booking.name;
        if (canSeeAllCustody) {
          title += ` | ${custodianName}`;
        }
        return {
          title,
          start: (booking.from as Date).toISOString(),
          end: (booking.to as Date).toISOString(),
          url: `/bookings/${booking.id}`,
          classNames: [
            `bookingId-${booking.id}`,
            ...getStatusClasses(
              booking.status,
              isOneDayEvent(booking.from as Date, booking.to as Date)
            ),
          ],
          extendedProps: {
            status: booking.status,
            id: booking.id,
            name: booking.name,
            description: booking.description,
            start: (booking.from as Date).toISOString(),
            end: (booking.to as Date).toISOString(),
            custodian: {
              name: custodianName,
              user: booking.custodianUser
                ? {
                    id: booking.custodianUserId,
                    firstName: booking.custodianUser?.firstName,
                    lastName: booking.custodianUser?.lastName,
                    profilePicture: booking.custodianUser?.profilePicture,
                  }
                : undefined,
            },
            tags: booking.tags,
          },
        };
      });

    return events;
  } catch (cause) {
    throw new ShelfError({
      cause,
      message:
        "Something went wrong while fetching the bookings for the calendar. Please try again or contact support.",
      additionalData: { ...params },
      label,
    });
  }
}

export function getKitIdsByAssets(assets: Pick<Asset, "id" | "kitId">[]) {
  const assetsWithKit = assets.filter((a) => !!a.kitId) as Pick<
    Asset,
    "id" | "kitId"
  >[];
  const allKitIds = assetsWithKit
    .map((a) => a.kitId)
    .filter((id) => id !== null); // filter out null entreis

  const uniqueKitIds = new Set(allKitIds);

  return [...uniqueKitIds];
}

export async function getBookingFlags(
  booking: Pick<Booking, "id" | "from" | "to"> & {
    assetIds: Asset["id"][];
  }
) {
  const assets = await db.asset.findMany({
    where: { id: { in: booking.assetIds } },
    include: {
      category: true,
      custody: true,
      kit: true,
      bookings: {
        where: {
          ...(booking.from && booking.to
            ? {
                id: { not: booking.id }, // Exclude current booking
                OR: [
                  // Rule 1: RESERVED bookings always conflict
                  {
                    status: "RESERVED",
                    OR: [
                      {
                        from: { lte: booking.to },
                        to: { gte: booking.from },
                      },
                      {
                        from: { gte: booking.from },
                        to: { lte: booking.to },
                      },
                    ],
                  },
                  // Rule 2: ONGOING/OVERDUE bookings (filtered by asset status in logic below)
                  {
                    status: { in: ["ONGOING", "OVERDUE"] },
                    OR: [
                      {
                        from: { lte: booking.to },
                        to: { gte: booking.from },
                      },
                      {
                        from: { gte: booking.from },
                        to: { lte: booking.to },
                      },
                    ],
                  },
                ],
              }
            : { id: { not: booking.id } }),
        },
      },
    },
  });

  const hasAssets = assets.length > 0;

  const hasUnavailableAssets = assets.some((asset) => !asset.availableToBook);

  const hasCheckedOutAssets = assets.some(
    (asset) => asset.status === AssetStatus.CHECKED_OUT
  );

  const hasAlreadyBookedAssets = assets.some((asset) => {
    if (!asset.bookings || asset.bookings.length === 0) return false;

    return asset.bookings.some((conflictingBooking) => {
      // RESERVED bookings always conflict
      if (conflictingBooking.status === "RESERVED") return true;

      // For ONGOING/OVERDUE bookings, only conflict if asset is actually CHECKED_OUT
      if (
        conflictingBooking.status === "ONGOING" ||
        conflictingBooking.status === "OVERDUE"
      ) {
        return asset.status === AssetStatus.CHECKED_OUT;
      }

      return false;
    });
  });

  const hasAssetsInCustody = assets.some(
    (asset) => asset.status === AssetStatus.IN_CUSTODY
  );

  const hasKits = assets.some((asset) => !!asset.kitId);

  return {
    hasAssets,
    hasUnavailableAssets,
    hasCheckedOutAssets,
    hasAlreadyBookedAssets,
    hasAssetsInCustody,
    hasKits,
  };
}

export async function bulkDeleteBookings({
  bookingIds,
  organizationId,
  userId,
  hints,
  currentSearchParams,
}: {
  bookingIds: Booking["id"][];
  organizationId: Organization["id"];
  userId: User["id"];
  hints: ClientHint;
  currentSearchParams?: string | null;
}) {
  try {
    /** If all are selected in the list, then we have to consider filter */
    const where: Prisma.BookingWhereInput = bookingIds.includes(
      ALL_SELECTED_KEY
    )
      ? getBookingWhereInput({ currentSearchParams, organizationId })
      : { id: { in: bookingIds }, organizationId };

    const [bookings, user] = await Promise.all([
      db.booking.findMany({
        where,
        include: {
          custodianTeamMember: true,
          custodianUser: true,
          organization: { include: { owner: { select: { email: true } } } },
          _count: { select: { assets: true } },
          assets: { select: { id: true, kitId: true } },
        },
      }),
      getUserByID(userId),
    ]);

    /** We have to send mails to custodianUsers */
    const bookingsToSendEmail = bookings.filter(
      (booking) => !!booking.custodianUser?.email
    );

    /** If some booking was OVERDUE or ONGOING, we have to make their assets and kits available */
    const overdueOrOngoingBookings = bookings.filter(
      (booking) => booking.status === "OVERDUE" || booking.status === "ONGOING"
    );

    /** We have to cancel scheduler for the bookings */
    const bookingsWithSchedulerReference = overdueOrOngoingBookings.filter(
      (booking) => !!booking.activeSchedulerReference
    );

    await db.$transaction(async (tx) => {
      /** Deleting all selected bookings */
      await tx.booking.deleteMany({
        where: { id: { in: bookings.map((booking) => booking.id) } },
      });

      /** Making assets and kits available */
      if (overdueOrOngoingBookings.length > 0) {
        const allAssets = overdueOrOngoingBookings.flatMap(
          (booking) => booking.assets
        );

        const allKitIds = allAssets
          .filter((asset) => !!asset.kitId)
          .map((asset) => asset.kitId as string);

        const uniqueKitIds = new Set(allKitIds);

        await tx.asset.updateMany({
          where: { id: { in: allAssets.map((asset) => asset.id) } },
          data: { status: AssetStatus.AVAILABLE },
        });

        await tx.kit.updateMany({
          where: { id: { in: [...uniqueKitIds] } },
          data: { status: KitStatus.AVAILABLE },
        });
      }

      /** Making notes for all the assets */
      const notesData = bookings
        .map((booking) =>
          booking.assets.map((asset) => ({
            userId,
            assetId: asset.id,
            content: `**${user?.firstName?.trim()} ${user?.lastName?.trim()}** deleted booking **${
              booking.name
            }**.`,
            type: "UPDATE" as const,
          }))
        )
        .flat() satisfies Prisma.NoteCreateManyInput[];

      await tx.note.createMany({ data: notesData });
    });

    /** Cancelling scheduler */
    await Promise.all(
      bookingsWithSchedulerReference.map((booking) => cancelScheduler(booking))
    );

    const emailConfigs = bookingsToSendEmail.map((b) => ({
      to: b.custodianUser?.email ?? "",
      subject: `🗑️ Booking deleted (${b.name}) - shelf.nu`,
      text: deletedBookingEmailContent({
        bookingName: b.name,
        assetsCount: b.assets.length,
        custodian:
          `${b.custodianUser?.firstName} ${b.custodianUser?.lastName}` ||
          (b.custodianTeamMember?.name as string),
        from: b.from as Date,
        to: b.to as Date,
        bookingId: b.id,
        hints,
      }),
      html: bookingUpdatesTemplateString({
        booking: b,
        heading: `Your booking as been deleted: "${b.name}"`,
        assetCount: b.assets.length,
        hints,
        hideViewButton: true,
      }),
    }));

    return emailConfigs.map(sendEmail);
  } catch (cause) {
    const message =
      cause instanceof ShelfError
        ? cause.message
        : "Something went wrong while bulk deleting bookings.";

    throw new ShelfError({
      cause,
      message,
      additionalData: { bookingIds, organizationId },
      label,
    });
  }
}

export async function bulkArchiveBookings({
  bookingIds,
  organizationId,
  currentSearchParams,
}: {
  bookingIds: Booking["id"][];
  organizationId: Organization["id"];
  currentSearchParams?: string | null;
}) {
  try {
    /** If all are selected in the list, then we have to consider filter */
    const where: Prisma.BookingWhereInput = bookingIds.includes(
      ALL_SELECTED_KEY
    )
      ? getBookingWhereInput({ currentSearchParams, organizationId })
      : { id: { in: bookingIds }, organizationId };

    const bookings = await db.booking.findMany({ where });

    const someBookingNotComplete = bookings.some(
      (b) => b.status !== "COMPLETE"
    );

    /** Bookings must be complete to add them in archive */
    if (someBookingNotComplete) {
      throw new ShelfError({
        cause: null,
        message:
          "Some bookings are not complete. Please make sure you are selecting completed bookings to archive them.",
        label,
        additionalData: {
          bookings,
          organizationId,
          bookingIds,
        },
      });
    }

    await db.$transaction(async (tx) => {
      /** Updating status of bookings to ARCHIVED  */
      await tx.booking.updateMany({
        where: { id: { in: bookings.map((b) => b.id) } },
        data: { status: BookingStatus.ARCHIVED },
      });
    });

    /** Cancel any active schedulers */
    await Promise.all(bookings.map((b) => cancelScheduler(b)));
  } catch (cause) {
    const isShelfError = isLikeShelfError(cause);

    throw new ShelfError({
      cause,
      message: isShelfError
        ? cause.message
        : "Something went wrong while archiving bookings.",
      additionalData: isShelfError
        ? cause.additionalData
        : {
            bookingIds,
            organizationId,
          },
      label,
    });
  }
}

export async function bulkCancelBookings({
  bookingIds,
  organizationId,
  userId,
  hints,
  currentSearchParams,
}: {
  bookingIds: Booking["id"][];
  organizationId: Organization["id"];
  userId: User["id"];
  hints: ClientHint;
  currentSearchParams?: string | null;
}) {
  try {
    /** If all are selected in the list, then we have to consider filter */
    const where: Prisma.BookingWhereInput = bookingIds.includes(
      ALL_SELECTED_KEY
    )
      ? getBookingWhereInput({ currentSearchParams, organizationId })
      : { id: { in: bookingIds }, organizationId };

    const [bookings, user] = await Promise.all([
      db.booking.findMany({
        where,
        include: {
          custodianTeamMember: true,
          custodianUser: true,
          organization: { include: { owner: { select: { email: true } } } },
          _count: { select: { assets: true } },
          assets: { select: { id: true, kitId: true } },
        },
      }),
      getUserByID(userId),
    ]);

    /** Bookings with any of these statuses cannot be cancelled */
    const unavailableBookingStatus: BookingStatus[] = [
      BookingStatus.ARCHIVED,
      BookingStatus.CANCELLED,
      BookingStatus.COMPLETE,
      BookingStatus.DRAFT,
    ];

    const someUnavailableToCancelBookings = bookings.some((b) =>
      unavailableBookingStatus.includes(b.status)
    );

    if (someUnavailableToCancelBookings) {
      throw new ShelfError({
        cause: null,
        message:
          "There are some unavailable to cancel booking selected. Please make sure you are selecting the booking which are allowed to cancel.",
        label,
        additionalData: {
          bookings,
          organizationId,
          bookingIds,
        },
      });
    }

    /** We have to send mails to custodianUsers */
    const bookingsToSendEmail = bookings.filter(
      (booking) => !!booking.custodianUser?.email
    );

    /** We have to make all the assets and kits available if the booking as ongoing or overdue */
    const ongoingOrOverdueBookings = bookings.filter(
      (b) => b.status === "ONGOING" || b.status === "OVERDUE"
    );

    /** We have to cancel scheduler for the bookings */
    const bookingsWithSchedulerReference = ongoingOrOverdueBookings.filter(
      (booking) => !!booking.activeSchedulerReference
    );

    await db.$transaction(async (tx) => {
      /** Updating status of bookings to CANCELLED */
      await tx.booking.updateMany({
        where: { id: { in: bookings.map((b) => b.id) } },
        data: { status: BookingStatus.CANCELLED },
      });

      /** Updating status of assets and kits  */
      if (ongoingOrOverdueBookings.length > 0) {
        const allAssets = ongoingOrOverdueBookings.flatMap((b) => b.assets);
        const allKitIds = allAssets
          .filter((a) => !!a.kitId)
          .map((a) => a.kitId as string);

        const uniqueKitIds = new Set(allKitIds);

        /** Making assets available */
        await tx.asset.updateMany({
          where: { id: { in: allAssets.map((a) => a.id) } },
          data: { status: AssetStatus.AVAILABLE },
        });

        /** Making kits available */
        await tx.kit.updateMany({
          where: { id: { in: [...uniqueKitIds] } },
          data: { status: KitStatus.AVAILABLE },
        });
      }

      /** Making notes for all the assets */
      const notesData = bookings
        .map((b) =>
          b.assets.map((asset) => ({
            assetId: asset.id,
            content: `**${user?.firstName?.trim()} ${user?.lastName?.trim()}** cancelled booking **[${
              b.name
            }](/bookings/${b.id})**.`,
            userId,
            type: "UPDATE" as const,
          }))
        )
        .flat() satisfies Prisma.NoteCreateManyInput[];

      await tx.note.createMany({ data: notesData });
    });

    /** Cancelling scheduler */
    await Promise.all(
      bookingsWithSchedulerReference.map((booking) => cancelScheduler(booking))
    );

    /** Sending cancellation emails */
    await Promise.all(
      bookingsToSendEmail.map((b) => {
        const subject = `❌ Booking cancelled (${b.name}) - shelf.nu`;
        const text = cancelledBookingEmailContent({
          bookingName: b.name,
          assetsCount: b._count.assets,
          custodian:
            `${b.custodianUser?.firstName} ${b.custodianUser?.lastName}` ||
            (b.custodianTeamMember?.name as string),
          from: b.from as Date, // We can safely cast here as we know the booking is overdue so it myust have a from and to date
          to: b.to as Date,
          bookingId: b.id,
          hints: hints,
        });

        const html = bookingUpdatesTemplateString({
          booking: b,
          heading: `Your booking has been cancelled: "${b.name}".`,
          assetCount: b._count.assets,
          hints,
        });

        return sendEmail({
          to: b.custodianUser?.email ?? "",
          subject,
          text,
          html,
        });
      })
    );
  } catch (cause) {
    const isShelfError = isLikeShelfError(cause);

    throw new ShelfError({
      cause,
      message: isShelfError
        ? cause.message
        : "Something went wrong while bulk cancelling bookings.",
      additionalData: isShelfError
        ? cause.additionalData
        : { bookingIds, organizationId, userId },
      label,
    });
  }
}

export async function addScannedAssetsToBooking({
  assetIds,
  bookingId,
  organizationId,
}: {
  assetIds: Asset["id"][];
  bookingId: Booking["id"];
  organizationId: Booking["organizationId"];
}) {
  try {
    const booking = await db.booking.findFirstOrThrow({
      where: { id: bookingId, organizationId },
    });

    /** We just add all the assets to the booking, and let the user manage the list on the booking page.
     * If there are already checked out or in custody assets, the user wont be able to check out
     */

    /** Adding assets into booking */
    return await db.$transaction(async (tx) => {
      await tx.booking.update({
        where: { id: booking.id },
        data: {
          assets: {
            connect: assetIds.map((id) => ({ id })),
          },
        },
      });
    });
  } catch (cause) {
    const message =
      cause instanceof ShelfError
        ? cause.message
        : "Something went wrong while adding scanned assets to booking.";

    throw new ShelfError({
      cause,
      message,
      additionalData: { assetIds, bookingId, organizationId },
      label,
    });
  }
}

export async function getExistingBookingDetails(bookingId: string) {
  try {
    const booking = await db.booking.findUniqueOrThrow({
      where: { id: bookingId },
      select: {
        id: true,
        status: true,
        assets: { select: { id: true, title: true } },
      },
    });

    if (!["DRAFT", "RESERVED"].includes(booking.status!)) {
      throw new ShelfError({
        cause: null,
        message: "Booking is not in Draft or Reserved status.",
        label: "Booking",
      });
    }

    return booking;
  } catch (cause: ShelfError | any) {
    throw new ShelfError({
      cause,
      message:
        cause?.message ||
        "Something went wrong while getting existing booking details.",
      additionalData: { bookingId },
      label: "Booking",
    });
  }
}

export async function getAvailableAssetsIdsForBooking(
  assetIds: Asset["id"][]
): Promise<string[]> {
  try {
    const selectedAssets = await db.asset.findMany({
      where: { id: { in: assetIds } },
      select: { status: true, id: true, kitId: true },
    });

    if (selectedAssets.some((asset) => asset.kitId)) {
      throw new ShelfError({
        cause: null,
        message: "Cannot add assets that belong to a kit.",
        label: "Booking",
      });
    }

    return selectedAssets.map((asset) => asset.id);
  } catch (cause: ShelfError | any) {
    throw new ShelfError({
      cause: cause,
      message: cause?.message
        ? cause.message
        : "Something went wrong while getting available assets.",
      label: "Assets",
    });
  }
}

/**
 * This function checks for the available assets.
 * and returns the ids and booking info.
 */
export async function processBooking(bookingId: string, assetIds: string[]) {
  try {
    const [finalAssetIds, bookingInfo] = await Promise.all([
      getAvailableAssetsIdsForBooking(assetIds),
      getExistingBookingDetails(bookingId),
    ]);

    if (!finalAssetIds.length) {
      throw new ShelfError({
        cause: null,
        message: "No assets available.",
        label: "Booking",
      });
    }

    return {
      finalAssetIds,
      bookingInfo,
    };
  } catch (cause) {
    let message = "Something went wrong while processing the booking.";
    if (isLikeShelfError(cause)) {
      message = cause.message;
    }

    throw new ShelfError({
      cause: cause,
      message,
      label: "Booking",
    });
  }
}

/**
 * Shared function to load booking data for both assets and kits routes for add-to-existing-booking
 * @param params - Parameters required for loading bookings
 * @returns Formatted booking data response
 */
export async function loadBookingsData({
  request,
  organizationId,
  userId,
  isSelfServiceOrBase,
  ids,
}: {
  request: Request;
  organizationId: string;
  userId: string;
  isSelfServiceOrBase: boolean;
  ids?: string[];
}): Promise<BookingLoaderResponse> {
  // Get search parameters and pagination settings
  const searchParams = getCurrentSearchParams(request);
  const { page, search } = getParamsValues(searchParams);
  const perPage = 20;

  // Fetch bookings with filters
  const { bookings, bookingCount } = await getBookings({
    organizationId,
    page,
    perPage,
    search,
    userId,
    statuses: ["DRAFT", "RESERVED"],
    // Here we just need the bookigns of the current user if they are self service or base, as they can edit only their own bookings
    ...(isSelfServiceOrBase && {
      custodianUserId: userId,
    }),
  });

  // Set up header and model name
  const header: HeaderData = {
    title: "Bookings",
  };

  const modelName = {
    singular: "booking",
    plural: "bookings",
  };

  const totalPages = Math.ceil(bookingCount / perPage);
  const hints = getClientHint(request);

  // Format booking dates
  const items = formatBookingsDates(bookings, request);

  return {
    showModal: true,
    header,
    bookings: items,
    search,
    page,
    bookingCount,
    totalPages,
    perPage,
    modelName,
    ids,
    hints,
  };
}

/**
 *
 */
export async function duplicateBooking({
  bookingId,
  organizationId,
  userId,
  request,
}: {
  bookingId: Booking["id"];
  organizationId: Organization["id"];
  userId: User["id"];
  request: Request;
}) {
  try {
    const bookingToDuplicate = await getBooking({
      id: bookingId,
      organizationId,
      request,
    });
    const hints = getHints(request);

    const newBooking = await db.booking.create({
      data: {
        name: bookingToDuplicate.name + " (Copy)",
        description: bookingToDuplicate.description,
        from: DateTime.fromFormat(
          DateTime.fromJSDate(new Date(), { zone: hints.timeZone }).toFormat(
            DATE_TIME_FORMAT
          ),
          DATE_TIME_FORMAT,
          { zone: hints.timeZone }
        ).toJSDate(),
        to: DateTime.fromFormat(
          DateTime.fromJSDate(addDays(new Date(), 1), {
            zone: hints.timeZone,
          }).toFormat(DATE_TIME_FORMAT),
          DATE_TIME_FORMAT,
          { zone: hints.timeZone }
        ).toJSDate(),
        organizationId,
        creatorId: userId,
        status: BookingStatus.DRAFT,
        custodianTeamMemberId: bookingToDuplicate.custodianTeamMemberId,
        custodianUserId: bookingToDuplicate.custodianUserId,
        assets: {
          connect: bookingToDuplicate.assets.map((asset) => ({ id: asset.id })),
        },
        tags: {
          connect: bookingToDuplicate.tags.map((tag) => ({ id: tag.id })),
        },
      },
    });

    return newBooking;
  } catch (cause) {
    throw new ShelfError({
      cause,
      message: isLikeShelfError(cause)
        ? cause.message
        : "Something went wrong while duplicating booking.",
      label,
    });
  }
}

<<<<<<< HEAD
/**
 * Helper functions for partial check-in tracking
 */

/**
 * Check if a booking has any partial check-ins
 */
export async function hasPartialCheckins(bookingId: string): Promise<boolean> {
  const count = await db.partialBookingCheckin.count({
    where: { bookingId },
  });
  return count > 0;
}

/**
 * Get partial check-in history for a booking
 */
export function getPartialCheckinHistory(bookingId: string) {
  return db.partialBookingCheckin.findMany({
    where: { bookingId },
    include: {
      checkedInBy: {
        select: {
          firstName: true,
          lastName: true,
          email: true,
        },
      },
    },
    orderBy: { checkinTimestamp: "desc" },
  });
}

/**
 * Get total assets checked in via partial check-ins for a booking
 */
export async function getTotalPartialCheckinCount(
  bookingId: string
): Promise<number> {
  const result = await db.partialBookingCheckin.aggregate({
    where: { bookingId },
    _sum: { checkinCount: true },
  });
  return result._sum.checkinCount || 0;
}

/**
 * Get all unique asset IDs that have been checked in via partial check-ins
 */
export async function getPartiallyCheckedInAssetIds(
  bookingId: string
): Promise<string[]> {
  const partialCheckins = await db.partialBookingCheckin.findMany({
    where: { bookingId },
    select: { assetIds: true },
  });

  // Flatten all asset ID arrays and get unique values
  const allAssetIds = partialCheckins.flatMap((pc) => pc.assetIds);
  return [...new Set(allAssetIds)];
}

/**
 * Get detailed partial check-in data with user and date information for each asset
 * Returns both the asset IDs and the detailed check-in data in one query
 */
export async function getDetailedPartialCheckinData(bookingId: string) {
  const partialCheckins = await db.partialBookingCheckin.findMany({
    where: { bookingId },
    include: {
      checkedInBy: {
        select: {
          id: true,
          firstName: true,
          lastName: true,
          profilePicture: true,
        },
      },
    },
    orderBy: { checkinTimestamp: "asc" },
  });

  // Create a record of asset ID to its check-in details
  const assetCheckinRecord: Record<
    string,
    {
      checkinDate: Date;
      checkedInBy: {
        id: string;
        firstName: string | null;
        lastName: string | null;
        profilePicture: string | null;
      };
    }
  > = {};

  // Collect all unique asset IDs
  const checkedInAssetIds: string[] = [];

  partialCheckins.forEach((checkin) => {
    checkin.assetIds.forEach((assetId) => {
      // Only store the first (earliest) check-in for each asset
      if (!assetCheckinRecord[assetId]) {
        assetCheckinRecord[assetId] = {
          checkinDate: checkin.checkinTimestamp,
          checkedInBy: checkin.checkedInBy,
        };
        checkedInAssetIds.push(assetId);
      }
    });
  });

  return {
    checkedInAssetIds,
    partialCheckinDetails: assetCheckinRecord,
  };
}

export type PartialCheckinDetailsType = Record<
  string,
  {
    checkinDate: Date | string;
    checkedInBy: {
      id: string;
      firstName: string | null;
      lastName: string | null;
      profilePicture: string | null;
    };
  }
>;

export async function checkinAssets({
  request,
  bookingId,
  organizationId,
  userId,
  authSession,
}: {
  request: Request;
  bookingId: string;
  organizationId: string;
  userId: string;
  authSession: AuthSession;
}) {
  const formData = await request.formData();
  const { assetIds, checkinIntentChoice, returnJson } = parseData(
    formData,
    partialCheckinAssetsSchema.extend({
      checkinIntentChoice: z.nativeEnum(CheckinIntentEnum).optional(),
      returnJson: z
        .string()
        .optional()
        .transform((val) => val === "true"),
    })
  );
  const hints = getClientHint(request);

  await partialCheckinBooking({
    id: bookingId,
    organizationId,
    assetIds,
    userId,
    hints,
    intentChoice: checkinIntentChoice,
  });

  sendNotification({
    title: "Assets checked in",
    message: `Successfully checked in ${assetIds.length} asset${
      assetIds.length > 1 ? "s" : ""
    } from booking.`,
    icon: { name: "success", variant: "success" },
    senderId: authSession.userId,
  });

  // Return JSON if requested by bulk dialog, otherwise redirect
  if (returnJson) {
    return json(
      data({
        success: true,
        message: `Successfully checked in ${assetIds.length} asset${
          assetIds.length > 1 ? "s" : ""
        }`,
      })
    );
  }

  return redirect(`/bookings/${bookingId}`);
=======
export async function getOngoingBookingForAsset({
  assetId,
  organizationId,
}: {
  assetId: Asset["id"];
  organizationId: Asset["organizationId"];
}) {
  try {
    const booking = await db.booking.findFirst({
      where: {
        status: { in: [BookingStatus.ONGOING, BookingStatus.OVERDUE] },
        organizationId,
        assets: { some: { id: assetId } },
      },
    });

    return booking;
  } catch (cause) {
    throw new ShelfError({
      cause,
      label,
      message: isLikeShelfError(cause)
        ? cause.message
        : "Something went wrong while getting ongoing booking for asset.",
    });
  }
>>>>>>> 488c3b9d
}<|MERGE_RESOLUTION|>--- conflicted
+++ resolved
@@ -3285,7 +3285,6 @@
   }
 }
 
-<<<<<<< HEAD
 /**
  * Helper functions for partial check-in tracking
  */
@@ -3474,7 +3473,8 @@
   }
 
   return redirect(`/bookings/${bookingId}`);
-=======
+}
+
 export async function getOngoingBookingForAsset({
   assetId,
   organizationId,
@@ -3501,5 +3501,4 @@
         : "Something went wrong while getting ongoing booking for asset.",
     });
   }
->>>>>>> 488c3b9d
 }