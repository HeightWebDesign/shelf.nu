import { BookingStatus, AssetStatus, KitStatus } from "@prisma/client";
import type {
  Booking,
  Prisma,
  Organization,
  Asset,
  Kit,
  User,
  UserOrganization,
} from "@prisma/client";
import { db } from "~/database/db.server";
import { bookingUpdatesTemplateString } from "~/emails/bookings-updates-template";
import { sendEmail } from "~/emails/mail.server";
import { getStatusClasses, isOneDayEvent } from "~/utils/calendar";
import { calcTimeDifference } from "~/utils/date-fns";
import { sendNotification } from "~/utils/emitter/send-notification.server";
import type { ErrorLabel } from "~/utils/error";
import { isLikeShelfError, isNotFoundError, ShelfError } from "~/utils/error";
<<<<<<< HEAD
=======
import { getRedirectUrlFromRequest } from "~/utils/http";
>>>>>>> f2f16690
import { getCurrentSearchParams } from "~/utils/http.server";
import { ALL_SELECTED_KEY } from "~/utils/list";
import { Logger } from "~/utils/logger";
import { scheduler } from "~/utils/scheduler.server";
import type { MergeInclude } from "~/utils/utils";
import { bookingSchedulerEventsEnum, schedulerKeys } from "./constants";
import {
  assetReservedEmailContent,
  cancelledBookingEmailContent,
  completedBookingEmailContent,
  deletedBookingEmailContent,
  sendCheckinReminder,
} from "./email-helpers";
import type { BookingUpdateIntent, ClientHint, SchedulerData } from "./types";
// eslint-disable-next-line import/no-cycle
import { getBookingWhereInput } from "./utils.server";
import { createNotes } from "../note/service.server";
import { getOrganizationAdminsEmails } from "../organization/service.server";
import { getUserByID } from "../user/service.server";

const label: ErrorLabel = "Booking";

/** Includes needed for booking to have all data required for emails */
export const bookingIncludeForEmails = {
  custodianTeamMember: true,
  custodianUser: true,
  organization: {
    include: {
      owner: {
        select: { email: true },
      },
    },
  },
  _count: {
    select: { assets: true },
  },
};

async function cancelScheduler(b?: Booking | null) {
  try {
    if (b?.activeSchedulerReference) {
      await scheduler.cancel(b.activeSchedulerReference);
    }
  } catch (cause) {
    Logger.error(
      new ShelfError({
        cause,
        message: "Failed to cancel the scheduler for booking",
        additionalData: { booking: b },
        label,
      })
    );
  }
}

export async function scheduleNextBookingJob({
  data,
  when,
}: {
  data: SchedulerData;
  when: Date;
}) {
  try {
    const id = await scheduler.sendAfter(
      schedulerKeys.bookingQueue,
      data,
      {},
      when
    );
    await db.booking.update({
      where: { id: data.id },
      data: { activeSchedulerReference: id },
    });
  } catch (cause) {
    throw new ShelfError({
      cause,
      message: "Something went wrong while scheduling the next booking job.",
      additionalData: { ...data, when },
      label,
    });
  }
}

async function updateBookingAssetStates(
  booking: Booking & { assets: Pick<Asset, "id">[] },
  status: AssetStatus
) {
  try {
    return await db.asset.updateMany({
      where: {
        status: { not: status },
        id: { in: booking.assets.map((a) => a.id) },
      },
      data: { status },
    });
  } catch (cause) {
    throw new ShelfError({
      cause,
      message: "Something went wrong while updating the booking asset states.",
      additionalData: { booking, status },
      label,
    });
  }
}

async function updateBookingKitStates({
  kitIds,
  status,
}: {
  kitIds: string[];
  status: KitStatus;
}) {
  try {
    return await db.kit.updateMany({
      where: { id: { in: kitIds } },
      data: { status },
    });
  } catch (cause) {
    throw new ShelfError({
      cause,
      message: "Something went wrong while updating the booking kit states.",
      additionalData: { kitIds, status },
      label,
    });
  }
}

const BOOKING_COMMON_INCLUDE = {
  custodianTeamMember: true,
  custodianUser: true,
} as Prisma.BookingInclude;
//client should pass new Date().toIsoString() to action handler for to and from
export async function upsertBooking(
  booking: Partial<
    Pick<
      Booking,
      | "from"
      | "id"
      | "creatorId"
      | "name"
      | "organizationId"
      | "status"
      | "to"
      | "custodianTeamMemberId"
      | "custodianUserId"
      | "description"
    > & { assetIds: Asset["id"][]; isExpired: boolean }
  >,
  hints: ClientHint,
  isBaseOrSelfService: boolean = false
) {
  try {
    const {
      assetIds,
      creatorId,
      organizationId,
      custodianTeamMemberId,
      custodianUserId,
      id,
      description,
      isExpired,
      ...rest
    } = booking;
    let data: Prisma.BookingUpdateInput = { ...rest };

    const assetsWithKits = id
      ? await db.asset.findMany({
          where: { bookings: { some: { id } } },
          select: { id: true, kitId: true },
        })
      : null;

    const kitIds = getKitIdsByAssets(assetsWithKits ?? []);
    const hasKits = kitIds.length > 0;

    if (assetIds?.length) {
      data.assets = {
        connect: assetIds.map((id) => ({
          id,
        })),
      };
    }
    if (custodianUserId) {
      data.custodianUser = {
        connect: { id: custodianUserId },
      };
      //to change custodian
      // We check if ID is passed,
      // because in the case when we are creating a new booking but passing custodianUserId,
      // there is nothing to disconnect
      // So we only disconnect when id is passed which tells us we are editing an existing booking
      if (id) {
        data.custodianTeamMember = {
          disconnect: true,
        };
      }
    } else if (custodianTeamMemberId) {
      const custodianUser = await db.teamMember
        .findUniqueOrThrow({
          where: {
            id: custodianTeamMemberId,
          },
          select: {
            id: true,
            user: true,
          },
        })
        .catch((cause) => {
          throw new ShelfError({
            cause,
            message: "Cannot find team member",
            additionalData: { custodianTeamMemberId },
            label,
          });
        });

      data.custodianTeamMember = {
        connect: { id: custodianTeamMemberId },
      };

      if (custodianUser.user?.id) {
        data.custodianUser = {
          connect: { id: custodianUser.user.id },
        };
      } else if (id) {
        const b = await db.booking.findFirst({
          where: { id },
          select: { custodianUserId: true },
        });

        if (b?.custodianUserId) {
          data.custodianUser = {
            disconnect: true,
          };
        }
      }
    }

    if (description) {
      data.description = description;
    }

    /** Editing */
    if (id) {
      let newAssetStatus;
      let newKitStatus;
      const isTerminalState = [
        BookingStatus.ARCHIVED,
        BookingStatus.CANCELLED,
        BookingStatus.COMPLETE,
      ].includes(booking.status as any);

      //no need to fetch old booking always, we need only for this case(for now)
      const oldBooking = isTerminalState
        ? await db.booking.findFirst({ where: { id } })
        : null;

      if (isTerminalState) {
        if (
          oldBooking &&
          [BookingStatus.ONGOING, BookingStatus.OVERDUE].includes(
            oldBooking.status as any
          ) // Check if the booking was ongoing or overdue
        ) {
          // booking has ended, make asset available
          newAssetStatus = AssetStatus.AVAILABLE;

          // if booking as some kits, make kits available
          if (hasKits) {
            newKitStatus = KitStatus.AVAILABLE;
          }
        }
        //cancel any active schedulers
        await cancelScheduler(oldBooking);
      }

      //update
      const res = await db.booking
        .update({
          where: { id },
          data,
          include: {
            ...BOOKING_COMMON_INCLUDE,
            assets: true,
            ...bookingIncludeForEmails,
          },
        })
        .catch((cause) => {
          throw new ShelfError({
            cause,
            message:
              "Something went wrong while updating the booking. Please try again or contact support.",
            additionalData: { id, data },
            label,
          });
        });

      if (
        // For both regular checkouts (ONGOING) and expired checkouts (OVERDUE)
        ((booking.status === BookingStatus.ONGOING ||
          booking.status === BookingStatus.OVERDUE) &&
          isExpired) ||
        booking.status === BookingStatus.ONGOING ||
        (res.status === BookingStatus.ONGOING && booking.assetIds?.length)
      ) {
        newAssetStatus = AssetStatus.CHECKED_OUT;
        if (hasKits) {
          newKitStatus = AssetStatus.CHECKED_OUT;
        }
      }

      const promises = [];
      if (newAssetStatus) {
        promises.push(updateBookingAssetStates(res, newAssetStatus));
      }

      if (newKitStatus) {
        promises.push(
          updateBookingKitStates({
            kitIds,
            status: newKitStatus,
          })
        );
      }

      if (
        res.from &&
        booking.status === BookingStatus.RESERVED &&
        !booking.isExpired //Only schedule if the booking is not already
      ) {
        promises.push(cancelScheduler(res));
        const when = new Date(res.from);
        when.setHours(when.getHours() - 1); //1hour before send checkout reminder
        promises.push(
          scheduleNextBookingJob({
            data: {
              id: res.id,
              hints,
              eventType: bookingSchedulerEventsEnum.checkoutReminder,
            },
            when,
          })
        );
      }
      /** Handle email notification when booking status changes */
      if (data.status) {
        const email = res.custodianUser?.email;
        if (email) {
          if (
            data.status === BookingStatus.RESERVED ||
            data.status === BookingStatus.COMPLETE ||
            data.status === BookingStatus.CANCELLED
          ) {
            const custodian =
              `${res.custodianUser?.firstName} ${res.custodianUser?.lastName}` ||
              (res.custodianTeamMember?.name as string);
            let subject = `Booking reserved (${res.name}) - shelf.nu`;
            let text = assetReservedEmailContent({
              bookingName: res.name,
              assetsCount: res.assets.length,
              custodian: custodian,
              from: res.from!,
              to: res.to!,
              hints,
              bookingId: res.id,
            });
            let html = bookingUpdatesTemplateString({
              booking: res,
              heading: `Booking reservation for ${custodian}`,
              assetCount: res.assets.length,
              hints,
            });

            /** Here we need to check if the custodian is different than the admin and send email to the admin in case they are different */
            if (isBaseOrSelfService) {
              const adminsEmails = await getOrganizationAdminsEmails({
                organizationId: res.organizationId,
              });

              const adminSubject = `Booking reservation request (${res.name}) by ${custodian} - shelf.nu`;

              /** Pushing admins emails to promises */
              promises.push(
                sendEmail({
                  to: adminsEmails.join(","),
                  subject: adminSubject,
                  text,
                  /** We need to invoke this function separately for the admin email as the footer of emails is different */
                  html: bookingUpdatesTemplateString({
                    booking: res,
                    heading: `Booking reservation request for ${custodian}`,
                    assetCount: res.assets.length,
                    hints,
                    isAdminEmail: true,
                  }),
                })
              );
            }

            if (data.status === BookingStatus.COMPLETE) {
              subject = `Booking completed (${res.name}) - shelf.nu`;
              text = completedBookingEmailContent({
                bookingName: res.name,
                assetsCount: res._count.assets,
                custodian: custodian,
                from: booking.from as Date, // We can safely cast here as we know the booking is overdue so it myust have a from and to date
                to: booking.to as Date,
                bookingId: res.id,
                hints: hints,
              });
              html = bookingUpdatesTemplateString({
                booking: res,
                heading: `Your booking has been completed: "${res.name}".`,
                assetCount: res._count.assets,
                hints,
              });
            }

            if (data.status === BookingStatus.CANCELLED) {
              subject = `Booking canceled (${res.name}) - shelf.nu`;
              text = cancelledBookingEmailContent({
                bookingName: res.name,
                assetsCount: res._count.assets,
                custodian:
                  `${res.custodianUser?.firstName} ${res.custodianUser?.lastName}` ||
                  (res.custodianTeamMember?.name as string),
                from: booking.from as Date, // We can safely cast here as we know the booking is overdue so it myust have a from and to date
                to: booking.to as Date,
                bookingId: res.id,
                hints: hints,
              });
              html = bookingUpdatesTemplateString({
                booking: res,
                heading: `Your booking has been cancelled: "${res.name}".`,
                assetCount: res._count.assets,
                hints,
              });
            }

            promises.push(
              sendEmail({
                to: email,
                subject,
                text,
                html,
              })
            );
          } else if (data.status === BookingStatus.ONGOING && res.to) {
            const { hours } = calcTimeDifference(res.to, new Date());
            if (hours < 1) {
              //booking checkout time has already passed, so scheduler has skipped the notification, so we send here
              promises.push(sendCheckinReminder(res, res.assets.length, hints));
            }
          }
        }
      }

      await Promise.all(promises);
      return res;
    }

    //only while creating we can connect creator and org, updating is not allowed
    if (creatorId) {
      data.creator = {
        connect: { id: creatorId },
      };
    }
    if (organizationId) {
      data.organization = {
        connect: { id: organizationId },
      };
    }
    const res = await db.booking.create({
      data: data as Prisma.BookingCreateInput,
      include: { ...BOOKING_COMMON_INCLUDE, organization: true },
    });
    if (res.from && booking.status === BookingStatus.RESERVED && !isExpired) {
      await cancelScheduler(res);
      const when = new Date(res.from);
      when.setHours(when.getHours() - 1); //1hour before send checkout reminder
      await scheduleNextBookingJob({
        data: {
          id: res.id,
          hints,
          eventType: bookingSchedulerEventsEnum.checkoutReminder,
        },
        when,
      });
    }
    return res;
  } catch (cause) {
    throw new ShelfError({
      cause,
      message:
        "Something went wrong while trying to create or update the booking. Please try again or contact support.",
      additionalData: { booking, hints, isBaseOrSelfService },
      label,
    });
  }
}

export async function getBookings(params: {
  organizationId: Organization["id"];
  /** Page number. Starts at 1 */
  page: number;
  /** Assets to be loaded per page */
  perPage?: number;
  search?: string | null;
  statuses?: Booking["status"][] | null;
  assetIds?: Asset["id"][] | null;
  custodianUserId?: Booking["custodianUserId"] | null;
  custodianTeamMemberId?: Booking["custodianTeamMemberId"] | null;
  excludeBookingIds?: Booking["id"][] | null;
  bookingFrom?: Booking["from"] | null;
  bookingTo?: Booking["to"] | null;
  userId: Booking["creatorId"];
  extraInclude?: Prisma.BookingInclude;

  /** Controls whether entries should be paginated or not */
  takeAll?: boolean;
}) {
  const {
    organizationId,
    page = 1,
    perPage = 8,
    search,
    statuses,
    custodianUserId,
    custodianTeamMemberId,
    assetIds,
    bookingTo,
    excludeBookingIds,
    bookingFrom,
    userId,
    extraInclude,
    takeAll = false,
  } = params;

  try {
    const skip = page > 1 ? (page - 1) * perPage : 0;
    const take = perPage >= 1 && perPage <= 100 ? perPage : 20; // min 1 and max 25 per page

    /** Default value of where. Takes the assetss belonging to current org */
    let where: Prisma.BookingWhereInput = { organizationId };

    /** The idea is that only the creator of a draft booking can see it
     * This condition will fetch all bookings that are not in 'DRAFT' status, and also the bookings that are in 'DRAFT' status but only if their creatorId is the same as the userId
     */
    where.AND = [
      {
        OR: [
          {
            status: {
              not: "DRAFT",
            },
          },
          {
            AND: [
              {
                status: "DRAFT",
              },
              {
                creatorId: userId,
              },
            ],
          },
        ],
      },
    ];

    /** If the search string exists, add it to the where object */
    if (search?.trim()?.length) {
      where.name = {
        contains: search.trim(),
        mode: "insensitive",
      };
    }
    if (custodianTeamMemberId) {
      where.custodianTeamMemberId = custodianTeamMemberId;
    }
    if (custodianUserId) {
      where.custodianUserId = custodianUserId;
    }
    if (statuses?.length) {
      where.status = {
        in: statuses,
      };
    } else {
      where.status = {
        notIn: [BookingStatus.ARCHIVED, BookingStatus.CANCELLED], // By default we dont show archived & cancelled bookings
      };
    }

    if (assetIds?.length) {
      where.assets = {
        some: {
          id: {
            in: assetIds,
          },
        },
      };
    }

    if (excludeBookingIds?.length) {
      where.id = { notIn: excludeBookingIds };
    }
    if (bookingFrom && bookingTo) {
      where.OR = [
        {
          from: { lte: bookingTo },
          to: { gte: bookingFrom },
        },
        {
          from: { gte: bookingFrom },
          to: { lte: bookingTo },
        },
      ];
    }

    const [bookings, bookingCount] = await Promise.all([
      db.booking.findMany({
        ...(!takeAll && {
          skip,
          take,
        }),
        where,
        include: {
          ...BOOKING_COMMON_INCLUDE,
          assets: {
            select: {
              id: true,
              custody: true,
              availableToBook: true,
            },
          },
          creator: {
            select: {
              id: true,
              firstName: true,
              lastName: true,
              profilePicture: true,
            },
          },
          ...(extraInclude || undefined),
        },
        orderBy: { from: "asc" },
      }),
      db.booking.count({ where }),
    ]);

    return { bookings, bookingCount };
  } catch (cause) {
    throw new ShelfError({
      cause,
      message:
        "Something went wrong while fetching the bookings. Please try again or contact support.",
      additionalData: { ...params },
      label,
    });
  }
}

export async function removeAssets({
  booking,
  firstName,
  lastName,
  userId,
  kitIds = [],
}: {
  booking: Pick<Booking, "id"> & {
    assetIds: Asset["id"][];
  };
  firstName: string;
  lastName: string;
  userId: string;
  kitIds?: Kit["id"][];
}) {
  try {
    const { assetIds, id } = booking;
    const b = await db.booking.update({
      // First, disconnect the assets from the booking
      where: { id },
      data: {
        assets: {
          disconnect: assetIds.map((id) => ({ id })),
        },
      },
    });
    /** When removing an asset from a booking we need to make sure to set their status back to available
     * This is needed because the user is allowed to remove an asset from a booking that is ongoing, which means the asset status will be CHECKED_OUT
     * So we need to set it back to AVAILABLE
     * We only do that if the booking we removed it from is ongoing or overdue.
     * Reason is that the user can add an asset to a draft booking and remove it and that will reset its status back to available, which shouldnt happen
     * https://github.com/Shelf-nu/shelf.nu/issues/703#issuecomment-1944315975
     *
     * Because prisma doesnt support transactional execution of nested queries, we need to do them in 2 steps, because if the disconnect runs first,
     * the updateMany will not find the assets in the booking anymore and wont update them
     *
     * If there was some kit removed from the booking, then we have to update the status of that kit to available
     */
    if (
      b.status === BookingStatus.ONGOING ||
      b.status === BookingStatus.OVERDUE
    ) {
      await db.asset.updateMany({
        where: { id: { in: assetIds } },
        data: { status: AssetStatus.AVAILABLE },
      });

      if (kitIds.length > 0) {
        await db.kit.updateMany({
          where: { id: { in: kitIds } },
          data: { status: KitStatus.AVAILABLE },
        });
      }
    }

    await createNotes({
      content: `**${firstName?.trim()} ${lastName?.trim()}** removed asset from booking **[${
        b.name
      }](/bookings/${b.id})**.`,
      type: "UPDATE",
      userId,
      assetIds,
    });

    return b;
  } catch (cause) {
    throw new ShelfError({
      cause,
      message:
        "Something went wrong while removing assets from the booking. Please try again or contact support.",
      additionalData: { booking, userId },
      label,
    });
  }
}

export async function deleteBooking(
  booking: Pick<Booking, "id">,
  hints: ClientHint
) {
  try {
    const { id } = booking;
    const activeBooking = await db.booking.findFirst({
      where: {
        id,
        status: { in: [BookingStatus.OVERDUE, BookingStatus.ONGOING] },
      },
      include: {
        assets: {
          select: {
            id: true,
            kitId: true,
          },
        },
      },
    });

    const assetWithKits = activeBooking?.assets.filter((a) => !!a.kitId) ?? [];
    const uniqueKitIds = new Set(
      assetWithKits.map((a) => a.kitId) as unknown as string
    );
    const hasKits = uniqueKitIds.size > 0;

    const b = await db.booking.delete({
      where: { id },
      include: {
        ...BOOKING_COMMON_INCLUDE,
        ...bookingIncludeForEmails,
        assets: {
          select: {
            id: true,
          },
        },
      },
    });

    const email = b.custodianUser?.email;
    if (email) {
      const subject = `Booking deleted (${b.name}) - shelf.nu`;
      const text = deletedBookingEmailContent({
        bookingName: b.name,
        assetsCount: b._count.assets,
        custodian:
          `${b.custodianUser?.firstName} ${b.custodianUser?.lastName}` ||
          (b.custodianTeamMember?.name as string),
        from: b.from as Date, // We can safely cast here as we know the booking is overdue so it myust have a from and to date
        to: b.to as Date,
        bookingId: b.id,
        hints: hints,
      });
      const html = bookingUpdatesTemplateString({
        booking: b,
        heading: `Your booking has been deleted: "${b.name}".`,
        assetCount: b._count.assets,
        hints,
        hideViewButton: true,
      });

      await sendEmail({
        to: email,
        subject,
        text,
        html,
      });
    }

    // FIXME: if sendEmail fails updateBookinAssetStates will not be called
    /** Because assets in an active booking have a special status, we need to update them if we delete a booking */
    if (activeBooking) {
      await updateBookingAssetStates(activeBooking, AssetStatus.AVAILABLE);

      // If booking has some kits, then make them available too
      if (hasKits) {
        await updateBookingKitStates({
          kitIds: [...uniqueKitIds],
          status: KitStatus.AVAILABLE,
        });
      }
    }
    await cancelScheduler(b);

    return b;
  } catch (cause) {
    throw new ShelfError({
      cause,
      message:
        "Something went wrong while deleting the booking. Please try again or contact support.",
      additionalData: { booking, hints },
      label,
    });
  }
}

const BOOKING_WITH_ASSETS_INCLUDE = {
  ...BOOKING_COMMON_INCLUDE,
  assets: {
    select: {
      id: true,
      availableToBook: true,
      status: true,
      kitId: true,
    },
  },
} satisfies Prisma.BookingInclude;

type BookingWithExtraInclude<T extends Prisma.BookingInclude | undefined> =
  T extends Prisma.BookingInclude
    ? Prisma.BookingGetPayload<{
        include: MergeInclude<typeof BOOKING_WITH_ASSETS_INCLUDE, T>;
      }>
    : Prisma.BookingGetPayload<{ include: typeof BOOKING_WITH_ASSETS_INCLUDE }>;

export async function getBooking<T extends Prisma.BookingInclude | undefined>(
  booking: Pick<Booking, "id" | "organizationId"> & {
    userOrganizations?: Pick<UserOrganization, "organizationId">[];
    request?: Request;
    extraInclude?: T;
  }
) {
  try {
    const { id, organizationId, userOrganizations, request, extraInclude } =
      booking;

    /**
     * On the booking page, we need some data related to the assets added, so we know what actions are possible
     *
     * For reserving a booking, we need to make sure that the assets in the booking dont have any other bookings that overlap with the current booking
     * Moreover we just query certain statuses as they are the only ones that matter for an asset being considered unavailable
     */
<<<<<<< HEAD

=======
>>>>>>> f2f16690
    const mergedInclude = {
      ...BOOKING_WITH_ASSETS_INCLUDE,
      ...extraInclude,
    } as MergeInclude<typeof BOOKING_WITH_ASSETS_INCLUDE, T>;

    const otherOrganizationIds = userOrganizations?.map(
      (org) => org.organizationId
    );

    const bookingFound = (await db.booking.findFirstOrThrow({
      where: {
        OR: [
          { id, organizationId },
          ...(userOrganizations?.length
            ? [{ id, organizationId: { in: otherOrganizationIds } }]
            : []),
        ],
      },
      include: mergedInclude,
    })) as BookingWithExtraInclude<T>;

    /* User is accessing the asset in the wrong organization. */
    if (
      userOrganizations?.length &&
      bookingFound.organizationId !== organizationId &&
      otherOrganizationIds?.includes(bookingFound.organizationId)
    ) {
      const redirectTo =
        typeof request !== "undefined"
<<<<<<< HEAD
          ? new URL(request.url).pathname
=======
          ? getRedirectUrlFromRequest(request)
>>>>>>> f2f16690
          : undefined;

      throw new ShelfError({
        cause: null,
        title: "Booking not found",
        message: "",
        additionalData: {
          model: "booking",
          organization: userOrganizations?.find(
            (org) => org.organizationId === bookingFound.organizationId
          ),
          redirectTo,
        },
        label,
        status: 404,
      });
    }

    return bookingFound;
  } catch (cause) {
    const is404 = isNotFoundError(cause);
    throw new ShelfError({
      cause,
      title: "Booking not found",
      message:
        "The booking you are trying to access does not exist or you do not have permission to access it.",
      additionalData: {
        ...booking,
        ...(isLikeShelfError(cause) ? cause.additionalData : {}),
      },
      label,
      shouldBeCaptured: !is404,
    });
  }
}

export async function getBookingsForCalendar(params: {
  request: Request;
  organizationId: Organization["id"];
  userId: string;
  isSelfServiceOrBase: boolean;
}) {
  const {
    request,
    organizationId,
    userId,
    isSelfServiceOrBase = false,
  } = params;
  const searchParams = getCurrentSearchParams(request);

  const start = searchParams.get("start") as string;
  const end = searchParams.get("end") as string;

  try {
    const { bookings } = await getBookings({
      organizationId,
      page: 1,
      perPage: 1000,
      userId,
      bookingFrom: new Date(start),
      bookingTo: new Date(end),
      ...(isSelfServiceOrBase && {
        // If the user is self service, we only show bookings that belong to that user)
        custodianUserId: userId,
      }),
      extraInclude: {
        custodianTeamMember: true,
        custodianUser: true,
      },
      takeAll: true,
    });

    const events = bookings
      .filter((booking) => booking.from && booking.to)
      .map((booking) => {
        const custodianName = booking?.custodianUser
          ? `${booking.custodianUser.firstName} ${booking.custodianUser.lastName}`
          : booking.custodianTeamMember?.name;

        return {
          title: `${booking.name} | ${custodianName}`,
          start: (booking.from as Date).toISOString(),
          end: (booking.to as Date).toISOString(),
          url: `/bookings/${booking.id}`,
          classNames: [
            `bookingId-${booking.id}`,
            ...getStatusClasses(
              booking.status,
              isOneDayEvent(booking.from as Date, booking.to as Date)
            ),
          ],
          extendedProps: {
            status: booking.status,
            id: booking.id,
            name: booking.name,
            description: booking.description,
            start: (booking.from as Date).toISOString(),
            end: (booking.to as Date).toISOString(),
            custodian: {
              name: custodianName,
              image: booking.custodianUser
                ? booking.custodianUser.profilePicture
                : undefined,
            },
          },
        };
      });

    return events;
  } catch (cause) {
    throw new ShelfError({
      cause,
      message:
        "Something went wrong while fetching the bookings for the calendar. Please try again or contact support.",
      additionalData: { ...params },
      label,
    });
  }
}
export async function createNotesForBookingUpdate(
  intent: BookingUpdateIntent,
  booking: Booking & { assets: Pick<Asset, "id">[] },
  user: { firstName: string; lastName: string; id: string }
) {
  switch (intent) {
    case "checkOut":
      await createNotes({
        content: `**${user?.firstName?.trim()} ${user?.lastName?.trim()}** checked out asset with **[${
          booking.name
        }](/bookings/${booking.id})**.`,
        type: "UPDATE",
        userId: user.id,
        assetIds: booking.assets.map((a) => a.id),
      });
      break;
    case "checkIn":
      /** Create check-in notes for all assets */
      await createNotes({
        content: `**${user?.firstName?.trim()} ${user?.lastName?.trim()}** checked in asset with **[${
          booking.name
        }](/bookings/${booking.id})**.`,
        type: "UPDATE",
        userId: user.id,
        assetIds: booking.assets.map((a) => a.id),
      });
      break;
    default:
      break;
  }
}

export function sendBookingUpdateNotification(
  intent: BookingUpdateIntent,
  senderId: string
) {
  /** The cases that are not covered here is because the action already reutns within the switch and takes care of the notification */
  switch (intent) {
    case "save":
      sendNotification({
        title: "Booking saved",
        message: "Your booking has been saved successfully",
        icon: { name: "success", variant: "success" },
        senderId,
      });
      break;
    case "reserve":
      /** Send reserved notification */
      sendNotification({
        title: "Booking reserved",
        message: "Your booking has been reserved successfully",
        icon: { name: "success", variant: "success" },
        senderId,
      });

      break;

    case "checkOut":
      sendNotification({
        title: "Booking checked-out",
        message: "Your booking has been checked-out successfully",
        icon: { name: "success", variant: "success" },
        senderId,
      });

      break;
    case "checkIn":
      sendNotification({
        title: "Booking checked-in",
        message: "Your booking has been checked-in successfully",
        icon: { name: "success", variant: "success" },
        senderId,
      });
      break;

    default:
      break;
  }
}

export function getKitIdsByAssets(assets: Pick<Asset, "id" | "kitId">[]) {
  const assetsWithKit = assets.filter((a) => !!a.kitId) as Array<{
    id: string;
    kitId: string;
  }>;

  const allKitIds = assetsWithKit.map((a) => a.kitId);
  const uniqueKitIds = new Set(allKitIds);

  return [...uniqueKitIds];
}

export async function getBookingFlags(
  booking: Pick<Booking, "id" | "from" | "to"> & {
    assetIds: Asset["id"][];
  }
) {
  const assets = await db.asset.findMany({
    where: { id: { in: booking.assetIds } },
    include: {
      category: true,
      custody: true,
      kit: true,
      bookings: {
        where: {
          ...(booking.from && booking.to
            ? {
                status: { in: ["RESERVED", "ONGOING", "OVERDUE"] },
                OR: [
                  {
                    from: { lte: booking.to },
                    to: { gte: booking.from },
                  },
                  {
                    from: { gte: booking.from },
                    to: { lte: booking.to },
                  },
                ],
              }
            : {}),
        },
      },
    },
  });

  const hasAssets = assets.length > 0;

  const hasUnavailableAssets = assets.some((asset) => !asset.availableToBook);

  const hasCheckedOutAssets = assets.some(
    (asset) => asset.status === AssetStatus.CHECKED_OUT
  );

  const hasAlreadyBookedAssets = assets.some(
    (asset) => asset.bookings && asset.bookings.length > 0
  );

  const hasAssetsInCustody = assets.some(
    (asset) => asset.status === AssetStatus.IN_CUSTODY
  );

  const hasKits = assets.some((asset) => !!asset.kitId);

  return {
    hasAssets,
    hasUnavailableAssets,
    hasCheckedOutAssets,
    hasAlreadyBookedAssets,
    hasAssetsInCustody,
    hasKits,
  };
}

export async function bulkDeleteBookings({
  bookingIds,
  organizationId,
  userId,
  hints,
  currentSearchParams,
}: {
  bookingIds: Booking["id"][];
  organizationId: Organization["id"];
  userId: User["id"];
  hints: ClientHint;
  currentSearchParams?: string | null;
}) {
  try {
    /** If all are selected in the list, then we have to consider filter */
    const where: Prisma.BookingWhereInput = bookingIds.includes(
      ALL_SELECTED_KEY
    )
      ? getBookingWhereInput({ currentSearchParams, organizationId })
      : { id: { in: bookingIds }, organizationId };

    const [bookings, user] = await Promise.all([
      db.booking.findMany({
        where,
        include: {
          custodianTeamMember: true,
          custodianUser: true,
          organization: { include: { owner: { select: { email: true } } } },
          _count: { select: { assets: true } },
          assets: { select: { id: true, kitId: true } },
        },
      }),
      getUserByID(userId),
    ]);

    /** We have to send mails to custodianUsers */
    const bookingsToSendEmail = bookings.filter(
      (booking) => !!booking.custodianUser?.email
    );

    /** If some booking was OVERDUE or ONGOING, we have to make their assets and kits available */
    const overdueOrOngoingBookings = bookings.filter(
      (booking) => booking.status === "OVERDUE" || booking.status === "ONGOING"
    );

    /** We have to cancel scheduler for the bookings */
    const bookingsWithSchedulerReference = overdueOrOngoingBookings.filter(
      (booking) => !!booking.activeSchedulerReference
    );

    await db.$transaction(async (tx) => {
      /** Deleting all selected bookings */
      await tx.booking.deleteMany({
        where: { id: { in: bookings.map((booking) => booking.id) } },
      });

      /** Making assets and kits available */
      if (overdueOrOngoingBookings.length > 0) {
        const allAssets = overdueOrOngoingBookings.flatMap(
          (booking) => booking.assets
        );

        const allKitIds = allAssets
          .filter((asset) => !!asset.kitId)
          .map((asset) => asset.kitId as string);

        const uniqueKitIds = new Set(allKitIds);

        await tx.asset.updateMany({
          where: { id: { in: allAssets.map((asset) => asset.id) } },
          data: { status: AssetStatus.AVAILABLE },
        });

        await tx.kit.updateMany({
          where: { id: { in: [...uniqueKitIds] } },
          data: { status: KitStatus.AVAILABLE },
        });
      }

      /** Making notes for all the assets */
      const notesData = bookings
        .map((booking) =>
          booking.assets.map((asset) => ({
            userId,
            assetId: asset.id,
            content: `**${user?.firstName?.trim()} ${user?.lastName?.trim()}** deleted booking **${
              booking.name
            }**.`,
            type: "UPDATE" as const,
          }))
        )
        .flat() satisfies Prisma.NoteCreateManyInput[];

      await tx.note.createMany({ data: notesData });
    });

    /** Cancelling scheduler */
    await Promise.all(
      bookingsWithSchedulerReference.map((booking) => cancelScheduler(booking))
    );

    /** Sending mails to required users  */
    await Promise.all(
      bookingsToSendEmail.map((b) => {
        const subject = `Booking deleted (${b.name}) - shelf.nu`;
        const text = deletedBookingEmailContent({
          bookingName: b.name,
          assetsCount: b.assets.length,
          custodian:
            `${b.custodianUser?.firstName} ${b.custodianUser?.lastName}` ||
            (b.custodianTeamMember?.name as string),
          from: b.from as Date,
          to: b.to as Date,
          bookingId: b.id,
          hints,
        });

        const html = bookingUpdatesTemplateString({
          booking: b,
          heading: `Your booking as been deleted: "${b.name}"`,
          assetCount: b.assets.length,
          hints,
          hideViewButton: true,
        });

        return sendEmail({
          to: b.custodianUser?.email ?? "",
          subject,
          text,
          html,
        });
      })
    );
  } catch (cause) {
    const message =
      cause instanceof ShelfError
        ? cause.message
        : "Something went wrong while bulk deleting bookings.";

    throw new ShelfError({
      cause,
      message,
      additionalData: { bookingIds, organizationId },
      label,
    });
  }
}

export async function bulkArchiveBookings({
  bookingIds,
  organizationId,
  currentSearchParams,
}: {
  bookingIds: Booking["id"][];
  organizationId: Organization["id"];
  currentSearchParams?: string | null;
}) {
  try {
    /** If all are selected in the list, then we have to consider filter */
    const where: Prisma.BookingWhereInput = bookingIds.includes(
      ALL_SELECTED_KEY
    )
      ? getBookingWhereInput({ currentSearchParams, organizationId })
      : { id: { in: bookingIds }, organizationId };

    const bookings = await db.booking.findMany({ where });

    const someBookingNotComplete = bookings.some(
      (b) => b.status !== "COMPLETE"
    );

    /** Bookings must be complete to add them in archive */
    if (someBookingNotComplete) {
      throw new ShelfError({
        cause: null,
        message:
          "Some bookings are not complete. Please make sure you are selecting completed bookings to archive them.",
        label,
      });
    }

    await db.$transaction(async (tx) => {
      /** Updating status of bookings to ARCHIVED  */
      await tx.booking.updateMany({
        where: { id: { in: bookings.map((b) => b.id) } },
        data: { status: BookingStatus.ARCHIVED },
      });
    });

    /** Cancel any active schedulers */
    await Promise.all(bookings.map((b) => cancelScheduler(b)));
  } catch (cause) {
    const message =
      cause instanceof ShelfError
        ? cause.message
        : "Something went wrong while bulk archive booking.";

    throw new ShelfError({
      cause,
      message,
      additionalData: { bookingIds, organizationId },
      label,
    });
  }
}

export async function bulkCancelBookings({
  bookingIds,
  organizationId,
  userId,
  hints,
  currentSearchParams,
}: {
  bookingIds: Booking["id"][];
  organizationId: Organization["id"];
  userId: User["id"];
  hints: ClientHint;
  currentSearchParams?: string | null;
}) {
  try {
    /** If all are selected in the list, then we have to consider filter */
    const where: Prisma.BookingWhereInput = bookingIds.includes(
      ALL_SELECTED_KEY
    )
      ? getBookingWhereInput({ currentSearchParams, organizationId })
      : { id: { in: bookingIds }, organizationId };

    const [bookings, user] = await Promise.all([
      db.booking.findMany({
        where,
        include: {
          custodianTeamMember: true,
          custodianUser: true,
          organization: { include: { owner: { select: { email: true } } } },
          _count: { select: { assets: true } },
          assets: { select: { id: true, kitId: true } },
        },
      }),
      getUserByID(userId),
    ]);

    /** Bookings with any of these statuses cannot be cancelled */
    const unavailableBookingStatus: BookingStatus[] = [
      BookingStatus.ARCHIVED,
      BookingStatus.CANCELLED,
      BookingStatus.COMPLETE,
      BookingStatus.DRAFT,
    ];

    const someUnavailableToCancelBookings = bookings.some((b) =>
      unavailableBookingStatus.includes(b.status)
    );

    if (someUnavailableToCancelBookings) {
      throw new ShelfError({
        cause: null,
        message:
          "There are some unavailable to cancel booking selected. Please make sure you are selecting the booking which are allowed to cancel.",
        label,
      });
    }

    /** We have to send mails to custodianUsers */
    const bookingsToSendEmail = bookings.filter(
      (booking) => !!booking.custodianUser?.email
    );

    /** We have to make all the assets and kits available if the booking as ongoing or overdue */
    const ongoingOrOverdueBookings = bookings.filter(
      (b) => b.status === "ONGOING" || b.status === "OVERDUE"
    );

    /** We have to cancel scheduler for the bookings */
    const bookingsWithSchedulerReference = ongoingOrOverdueBookings.filter(
      (booking) => !!booking.activeSchedulerReference
    );

    await db.$transaction(async (tx) => {
      /** Updating status of bookings to CANCELLED */
      await tx.booking.updateMany({
        where: { id: { in: bookings.map((b) => b.id) } },
        data: { status: BookingStatus.CANCELLED },
      });

      /** Updating status of assets and kits  */
      if (ongoingOrOverdueBookings.length > 0) {
        const allAssets = ongoingOrOverdueBookings.flatMap((b) => b.assets);
        const allKitIds = allAssets
          .filter((a) => !!a.kitId)
          .map((a) => a.kitId as string);

        const uniqueKitIds = new Set(allKitIds);

        /** Making assets available */
        await tx.asset.updateMany({
          where: { id: { in: allAssets.map((a) => a.id) } },
          data: { status: AssetStatus.AVAILABLE },
        });

        /** Making kits available */
        await tx.kit.updateMany({
          where: { id: { in: [...uniqueKitIds] } },
          data: { status: KitStatus.AVAILABLE },
        });
      }

      /** Making notes for all the assets */
      const notesData = bookings
        .map((b) =>
          b.assets.map((asset) => ({
            assetId: asset.id,
            content: `**${user?.firstName?.trim()} ${user?.lastName?.trim()}** cancelled booking **[${
              b.name
            }](/bookings/${b.id})**.`,
            userId,
            type: "UPDATE" as const,
          }))
        )
        .flat() satisfies Prisma.NoteCreateManyInput[];

      await tx.note.createMany({ data: notesData });
    });

    /** Cancelling scheduler */
    await Promise.all(
      bookingsWithSchedulerReference.map((booking) => cancelScheduler(booking))
    );

    /** Sending cancellation emails */
    await Promise.all(
      bookingsToSendEmail.map((b) => {
        const subject = `Booking cancelled (${b.name}) - shelf.nu`;
        const text = cancelledBookingEmailContent({
          bookingName: b.name,
          assetsCount: b._count.assets,
          custodian:
            `${b.custodianUser?.firstName} ${b.custodianUser?.lastName}` ||
            (b.custodianTeamMember?.name as string),
          from: b.from as Date, // We can safely cast here as we know the booking is overdue so it myust have a from and to date
          to: b.to as Date,
          bookingId: b.id,
          hints: hints,
        });

        const html = bookingUpdatesTemplateString({
          booking: b,
          heading: `Your booking has been cancelled: "${b.name}".`,
          assetCount: b._count.assets,
          hints,
        });

        return sendEmail({
          to: b.custodianUser?.email ?? "",
          subject,
          text,
          html,
        });
      })
    );
  } catch (cause) {
    const message =
      cause instanceof ShelfError
        ? cause.message
        : "Something went wrong while bulk cancelling bookings.";

    throw new ShelfError({
      cause,
      message,
      additionalData: { bookingIds, organizationId, userId },
      label,
    });
  }
}

export async function addScannedAssetsToBooking({
  assetIds,
  bookingId,
  organizationId,
}: {
  assetIds: Asset["id"][];
  bookingId: Booking["id"];
  organizationId: Booking["organizationId"];
}) {
  try {
    const booking = await db.booking.findFirstOrThrow({
      where: { id: bookingId, organizationId },
    });

    /** We just add all the assets to the booking, and let the user manage the list on the booking page.
     * If there are already checked out or in custody assets, the user wont be able to check out
     */

    /** Adding assets into booking */
    return await db.$transaction(async (tx) => {
      await tx.booking.update({
        where: { id: booking.id },
        data: {
          assets: {
            connect: assetIds.map((id) => ({ id })),
          },
        },
      });
    });
  } catch (cause) {
    const message =
      cause instanceof ShelfError
        ? cause.message
        : "Something went wrong while adding scanned assets to booking.";

    throw new ShelfError({
      cause,
      message,
      additionalData: { assetIds, bookingId, organizationId },
      label,
    });
  }
}

export async function getExistingBookingDetails(bookingId: string) {
  try {
    const booking = await db.booking.findUniqueOrThrow({
      where: { id: bookingId },
      select: { id: true, status: true, assets: { select: { id: true } } },
    });

    if (!["DRAFT", "RESERVED"].includes(booking.status!)) {
      throw new ShelfError({
        cause: null,
        message: "Booking is not in Draft or Reserved status.",
        label: "Booking",
      });
    }

    return booking;
  } catch (cause: ShelfError | any) {
    throw new ShelfError({
      cause,
      message:
        cause?.message ||
        "Something went wrong while getting existing booking details.",
      additionalData: { bookingId },
      label: "Booking",
    });
  }
}<|MERGE_RESOLUTION|>--- conflicted
+++ resolved
@@ -16,10 +16,7 @@
 import { sendNotification } from "~/utils/emitter/send-notification.server";
 import type { ErrorLabel } from "~/utils/error";
 import { isLikeShelfError, isNotFoundError, ShelfError } from "~/utils/error";
-<<<<<<< HEAD
-=======
 import { getRedirectUrlFromRequest } from "~/utils/http";
->>>>>>> f2f16690
 import { getCurrentSearchParams } from "~/utils/http.server";
 import { ALL_SELECTED_KEY } from "~/utils/list";
 import { Logger } from "~/utils/logger";
@@ -891,10 +888,6 @@
      * For reserving a booking, we need to make sure that the assets in the booking dont have any other bookings that overlap with the current booking
      * Moreover we just query certain statuses as they are the only ones that matter for an asset being considered unavailable
      */
-<<<<<<< HEAD
-
-=======
->>>>>>> f2f16690
     const mergedInclude = {
       ...BOOKING_WITH_ASSETS_INCLUDE,
       ...extraInclude,
@@ -924,11 +917,7 @@
     ) {
       const redirectTo =
         typeof request !== "undefined"
-<<<<<<< HEAD
-          ? new URL(request.url).pathname
-=======
           ? getRedirectUrlFromRequest(request)
->>>>>>> f2f16690
           : undefined;
 
       throw new ShelfError({
