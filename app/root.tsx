import { type PropsWithChildren } from "react";
import type { User } from "@prisma/client";
import type {
  LinksFunction,
  LoaderFunctionArgs,
  MetaFunction,
} from "@remix-run/node";
import { json } from "@remix-run/node";
import {
  Link,
  Links,
  LiveReload,
  Meta,
  Outlet,
  Scripts,
  ScrollRestoration,
  useLoaderData,
} from "@remix-run/react";
import { withSentry } from "@sentry/remix";

// import { ErrorBoundryComponent } from "./components/errors";
import { ErrorContent } from "./components/errors";
import { HomeIcon } from "./components/icons";
import MaintenanceMode from "./components/layout/maintenance-mode";
import { Clarity } from "./components/marketing/clarity";
import fontsStylesheetUrl from "./styles/fonts.css";
import globalStylesheetUrl from "./styles/global.css";
import styles from "./tailwind.css";
import { ClientHintCheck, getHints } from "./utils/client-hints";
import { getBrowserEnv } from "./utils/env";
import { useNonce } from "./utils/nonce-provider";
import { splashScreenLinks } from "./utils/splash-screen-links";
export interface RootData {
  env: typeof getBrowserEnv;
  user: User;
}

export const handle = {
  breadcrumb: () => (
    <Link to="/" title="Home" id="homeCrumb">
      <HomeIcon className="inline" />
    </Link>
  ),
};

export const links: LinksFunction = () => [
  { rel: "stylesheet", href: styles },
  { rel: "stylesheet", href: fontsStylesheetUrl },
  { rel: "stylesheet", href: globalStylesheetUrl },
  { rel: "manifest", href: "/manifest.json" },
  ...splashScreenLinks,
];

export const meta: MetaFunction = () => [
  {
    title: "shelf.nu",
  },
];

export const loader = async ({ request }: LoaderFunctionArgs) =>
  json({
    env: getBrowserEnv(),
    maintenanceMode: false,
    requestInfo: {
      hints: getHints(request),
    },
  });

export const shouldRevalidate = () => false;

export default function App({ title }: PropsWithChildren<{ title?: string }>) {
  const { env, maintenanceMode } = useLoaderData<typeof loader>();

  const nonce = useNonce();
  return (
    <html lang="en" className="h-full">
      <head>
        <meta charSet="utf-8" />
        <meta name="viewport" content="width=device-width,initial-scale=1" />
        <ClientHintCheck nonce={nonce} />

        <Meta />
        {title ? <title>{title}</title> : null}
        <Links />
        <Clarity />
      </head>
      <body className="h-full">
        {maintenanceMode ? <MaintenanceMode /> : <Outlet />}

        <ScrollRestoration />
        <script
          dangerouslySetInnerHTML={{
            __html: `window.env = ${JSON.stringify(env)}`,
          }}
        />
        <Scripts />
        <LiveReload />
      </body>
    </html>
  );
}

<<<<<<< HEAD
export function ErrorBoundary() {
=======
function App() {
  const { maintenanceMode } = useLoaderData<typeof loader>();

>>>>>>> e0823663
  return (
    <html lang="en" className="h-full">
      <head>
        <meta charSet="utf-8" />
        <meta name="viewport" content="width=device-width,initial-scale=1" />
        <Meta />
        <Links />
      </head>
      <body className="h-full">
        <ErrorContent />
        <ScrollRestoration />
        <Scripts />
        <LiveReload />
      </body>
    </html>
  );
<<<<<<< HEAD
}
=======
}

export default withSentry(App);

export const ErrorBoundary = () => <ErrorBoundryComponent />;
>>>>>>> e0823663
<|MERGE_RESOLUTION|>--- conflicted
+++ resolved
@@ -18,7 +18,6 @@
 } from "@remix-run/react";
 import { withSentry } from "@sentry/remix";
 
-// import { ErrorBoundryComponent } from "./components/errors";
 import { ErrorContent } from "./components/errors";
 import { HomeIcon } from "./components/icons";
 import MaintenanceMode from "./components/layout/maintenance-mode";
@@ -68,9 +67,8 @@
 
 export const shouldRevalidate = () => false;
 
-export default function App({ title }: PropsWithChildren<{ title?: string }>) {
-  const { env, maintenanceMode } = useLoaderData<typeof loader>();
-
+function Document({ children, title }: PropsWithChildren<{ title?: string }>) {
+  const { env } = useLoaderData<typeof loader>();
   const nonce = useNonce();
   return (
     <html lang="en" className="h-full">
@@ -85,8 +83,7 @@
         <Clarity />
       </head>
       <body className="h-full">
-        {maintenanceMode ? <MaintenanceMode /> : <Outlet />}
-
+        {children}
         <ScrollRestoration />
         <script
           dangerouslySetInnerHTML={{
@@ -100,35 +97,14 @@
   );
 }
 
-<<<<<<< HEAD
-export function ErrorBoundary() {
-=======
 function App() {
   const { maintenanceMode } = useLoaderData<typeof loader>();
 
->>>>>>> e0823663
   return (
-    <html lang="en" className="h-full">
-      <head>
-        <meta charSet="utf-8" />
-        <meta name="viewport" content="width=device-width,initial-scale=1" />
-        <Meta />
-        <Links />
-      </head>
-      <body className="h-full">
-        <ErrorContent />
-        <ScrollRestoration />
-        <Scripts />
-        <LiveReload />
-      </body>
-    </html>
+    <Document>{maintenanceMode ? <MaintenanceMode /> : <Outlet />}</Document>
   );
-<<<<<<< HEAD
-}
-=======
 }
 
 export default withSentry(App);
 
-export const ErrorBoundary = () => <ErrorBoundryComponent />;
->>>>>>> e0823663
+export const ErrorBoundary = () => <ErrorContent />;