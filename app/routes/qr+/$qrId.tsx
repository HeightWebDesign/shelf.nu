import type { Organization } from "@prisma/client";
import { redirect, json } from "@remix-run/node";
import type { ActionFunctionArgs, LoaderFunctionArgs } from "@remix-run/node";
<<<<<<< HEAD
import { commitAuthSession, requireAuthSession } from "~/modules/auth";
=======
import { isRouteErrorResponse, useRouteError } from "@remix-run/react";
import { QrNotFound } from "~/components/qr/not-found";
>>>>>>> 55ad107e
import { getUserOrganizations } from "~/modules/organization";
import { setSelectedOrganizationIdCookie } from "~/modules/organization/context.server";
import { getQr } from "~/modules/qr";
import { createScan, updateScan } from "~/modules/scan";
import { assertIsPost, error } from "~/utils";
import { setCookie } from "~/utils/cookies.server";
import { ShelfStackError, makeShelfError } from "~/utils/error";

<<<<<<< HEAD
export const loader = async ({ request, params }: LoaderFunctionArgs) => {
  // @TODO - double check because of messy merge
  try {
    /* Get the ID of the QR from the params */
    const id = params.qrId as string;

    /* Find the QR in the database */
    const qr = await getQr(id);

    /** Record the scan in the DB using the QR id
     * if the QR doesn't exist, we still record the scan
     * and we still save the id in a field specifically for deleted QRs
     */

    const scan = await createScan({
      userAgent: request.headers.get("user-agent") as string,
      qrId: id,
      deleted: !qr,
    });

    /** If the QR doesn't exist, return a 404
     *
     * AFTER MVP: Here we have to consider a delted User which will
     * delete all the connected QRs.
     * However, in real life there could be a physical QR code
     * that is still there. Will we allow someone to claim it?
     */
    if (!qr) {
      // @TODO Solve error handling
      throw new ShelfStackError({
        title: "QR code not found",
        message: "This QR code is not available on shelf.",
        status: 404,
      });
    }
=======
export const loader = async ({
  context,
  request,
  params,
}: LoaderFunctionArgs) => {
  /* Get the ID of the QR from the params */
  const id = params.qrId as string;
  /* Find the QR in the database */
  const qr = await getQr(id);

  /** Record the scan in the DB using the QR id
   * if the QR doesn't exist, we still record the scan
   * and we still save the id in a field specifically for deleted QRs
   */

  const scan = await createScan({
    userAgent: request.headers.get("user-agent") as string,
    qrId: id,
    deleted: !qr,
  });

  /** If the QR doesn't exist, return a 404
   *
   * AFTER MVP: Here we have to consider a delted User which will
   * delete all the connected QRs.
   * However, in real life there could be a physical QR code
   * that is still there. Will we allow someone to claim it?
   */
  if (!qr) {
    throw new ShelfStackError({ message: "Not found" });
  }

  /**
   * Check if user is logged in.
   *  - If not, redirect to the login page, which will automatically then redirect back to here so all checks are performed again
   *  - If so, continue
   */
  if (!context.isAuthenticated) {
    return redirect(`not-logged-in?scanId=${scan.id}&redirectTo=/qr/${id}`);
  }
  const authSession = context.getSession();
>>>>>>> 55ad107e

    /**
     * Check if user is logged in.
     *  - If not, redirect to the login page, which will automatically then redirect back to here so all checks are performed again
     *  - If so, continue
     */
    const authSession = await requireAuthSession(request, {
      onFailRedirectTo: `not-logged-in?scanId=${scan.id}`,
      verify: false,
    });

<<<<<<< HEAD
    if (authSession) {
      updateScan({
        id: scan.id,
        userId: authSession.userId,
      });
    }

    /**
     * Does the QR code belong to any user.
     * SKIP FOR NOW, AFTER MVP: QR codes sold on amazon. These will be created manually somehow by us and have no
     * user assigned. We currently can't even do that because we have a unique constraint
     * on the userId within Qr in the database.
     */

    /**
     * Does the QR code belong to LOGGED IN user's any of organizations?
     * Redirect to page to report if found.
     */

    /** There could be a case when you get removed from an organization while browsing it.
     * In this case what we do is we set the current organization to the first one in the list
     */
    const userOrganizations = (
      await getUserOrganizations({
        userId: authSession.userId,
      })
    ).map((uo) => uo.organization);
    const userOrganizationIds = userOrganizations.map((org) => org.id);
    const personalOrganization = userOrganizations.find(
      (org) => org.type === "PERSONAL"
    ) as Organization;
    if (!userOrganizationIds.includes(qr.organizationId)) {
      return redirect(`contact-owner?scanId=${scan.id}`);
=======
  /**
   * Does the QR code belong to any user.
   * SKIP FOR NOW, AFTER MVP: QR codes sold on amazon. These will be created manually somehow by us and have no
   * user assigned. We currently can't even do that because we have a unique constraint
   * on the userId within Qr in the database.
   */

  /**
   * Does the QR code belong to LOGGED IN user's any of organizations?
   * Redirect to page to report if found.
   */

  /** There could be a case when you get removed from an organization while browsing it.
   * In this case what we do is we set the current organization to the first one in the list
   */
  const userOrganizations = (
    await getUserOrganizations({
      userId: authSession.userId,
    })
  ).map((uo) => uo.organization);
  const userOrganizationIds = userOrganizations.map((org) => org.id);
  const personalOrganization = userOrganizations.find(
    (org) => org.type === "PERSONAL"
  ) as Organization;

  if (!userOrganizationIds.includes(qr.organizationId)) {
    return redirect(`contact-owner?scanId=${scan.id}`);
  }

  const headers = [
    setCookie(
      await setSelectedOrganizationIdCookie(
        userOrganizationIds.find((orgId) => orgId === qr.organizationId) ||
          personalOrganization.id
      )
    ),
  ];

  /**
   * When there is no assetId that means that the asset was deleted so the QR code is orphaned.
   * Here we redirect to a page where the user has the option to link to existing asset or create a new one.
   */
  if (!qr.assetId) {
    return redirect(`link?scanId=${scan.id}`, {
      headers,
    });
  }

  return redirect(
    `/assets/${qr.assetId}?ref=qr&scanId=${scan.id}&qrId=${qr.id}`,
    {
      headers,
>>>>>>> 55ad107e
    }

    const headers = [
      setCookie(
        await setSelectedOrganizationIdCookie(
          userOrganizationIds.find((orgId) => orgId === qr.organizationId) ||
            personalOrganization.id
        )
      ),
      setCookie(
        await commitAuthSession(request, {
          authSession,
          flashErrorMessage: null,
        })
      ),
    ];

    /**
     * When there is no assetId that means that the asset was deleted so the QR code is orphaned.
     * Here we redirect to a page where the user has the option to link to existing asset or create a new one.
     */
    if (!qr.assetId)
      return redirect(`link?scanId=${scan.id}`, {
        headers,
      });

    return redirect(
      `/assets/${qr.assetId}?ref=qr&scanId=${scan.id}&qrId=${qr.id}`,
      {
        headers,
      }
    );
  } catch (cause) {
    const reason = makeShelfError(cause);
    throw json(error(reason), { status: reason.status });
  }
};

export const action = async ({ request }: ActionFunctionArgs) => {
  assertIsPost(request);
  const formData = await request.formData();
  const latitude = formData.get("latitude") as string;
  const longitude = formData.get("longitude") as string;
  const scanId = formData.get("scanId") as string;

  await updateScan({
    id: scanId,
    latitude,
    longitude,
  });

  return json({ ok: true });
};

export default function Qr() {
  return null;
}<|MERGE_RESOLUTION|>--- conflicted
+++ resolved
@@ -1,12 +1,8 @@
 import type { Organization } from "@prisma/client";
 import { redirect, json } from "@remix-run/node";
 import type { ActionFunctionArgs, LoaderFunctionArgs } from "@remix-run/node";
-<<<<<<< HEAD
-import { commitAuthSession, requireAuthSession } from "~/modules/auth";
-=======
 import { isRouteErrorResponse, useRouteError } from "@remix-run/react";
 import { QrNotFound } from "~/components/qr/not-found";
->>>>>>> 55ad107e
 import { getUserOrganizations } from "~/modules/organization";
 import { setSelectedOrganizationIdCookie } from "~/modules/organization/context.server";
 import { getQr } from "~/modules/qr";
@@ -15,13 +11,16 @@
 import { setCookie } from "~/utils/cookies.server";
 import { ShelfStackError, makeShelfError } from "~/utils/error";
 
-<<<<<<< HEAD
-export const loader = async ({ request, params }: LoaderFunctionArgs) => {
-  // @TODO - double check because of messy merge
+export const loader = async ({
+  context,
+  request,
+  params,
+}: LoaderFunctionArgs) => {
+  /* @TODO - double check because of messy merge*/
+
   try {
     /* Get the ID of the QR from the params */
     const id = params.qrId as string;
-
     /* Find the QR in the database */
     const qr = await getQr(id);
 
@@ -44,68 +43,19 @@
      * that is still there. Will we allow someone to claim it?
      */
     if (!qr) {
-      // @TODO Solve error handling
-      throw new ShelfStackError({
-        title: "QR code not found",
-        message: "This QR code is not available on shelf.",
-        status: 404,
-      });
+      throw new ShelfStackError({ message: "Not found" });
     }
-=======
-export const loader = async ({
-  context,
-  request,
-  params,
-}: LoaderFunctionArgs) => {
-  /* Get the ID of the QR from the params */
-  const id = params.qrId as string;
-  /* Find the QR in the database */
-  const qr = await getQr(id);
-
-  /** Record the scan in the DB using the QR id
-   * if the QR doesn't exist, we still record the scan
-   * and we still save the id in a field specifically for deleted QRs
-   */
-
-  const scan = await createScan({
-    userAgent: request.headers.get("user-agent") as string,
-    qrId: id,
-    deleted: !qr,
-  });
-
-  /** If the QR doesn't exist, return a 404
-   *
-   * AFTER MVP: Here we have to consider a delted User which will
-   * delete all the connected QRs.
-   * However, in real life there could be a physical QR code
-   * that is still there. Will we allow someone to claim it?
-   */
-  if (!qr) {
-    throw new ShelfStackError({ message: "Not found" });
-  }
-
-  /**
-   * Check if user is logged in.
-   *  - If not, redirect to the login page, which will automatically then redirect back to here so all checks are performed again
-   *  - If so, continue
-   */
-  if (!context.isAuthenticated) {
-    return redirect(`not-logged-in?scanId=${scan.id}&redirectTo=/qr/${id}`);
-  }
-  const authSession = context.getSession();
->>>>>>> 55ad107e
 
     /**
      * Check if user is logged in.
      *  - If not, redirect to the login page, which will automatically then redirect back to here so all checks are performed again
      *  - If so, continue
      */
-    const authSession = await requireAuthSession(request, {
-      onFailRedirectTo: `not-logged-in?scanId=${scan.id}`,
-      verify: false,
-    });
+    if (!context.isAuthenticated) {
+      return redirect(`not-logged-in?scanId=${scan.id}&redirectTo=/qr/${id}`);
+    }
+    const authSession = context.getSession();
 
-<<<<<<< HEAD
     if (authSession) {
       updateScan({
         id: scan.id,
@@ -137,62 +87,9 @@
     const personalOrganization = userOrganizations.find(
       (org) => org.type === "PERSONAL"
     ) as Organization;
+
     if (!userOrganizationIds.includes(qr.organizationId)) {
       return redirect(`contact-owner?scanId=${scan.id}`);
-=======
-  /**
-   * Does the QR code belong to any user.
-   * SKIP FOR NOW, AFTER MVP: QR codes sold on amazon. These will be created manually somehow by us and have no
-   * user assigned. We currently can't even do that because we have a unique constraint
-   * on the userId within Qr in the database.
-   */
-
-  /**
-   * Does the QR code belong to LOGGED IN user's any of organizations?
-   * Redirect to page to report if found.
-   */
-
-  /** There could be a case when you get removed from an organization while browsing it.
-   * In this case what we do is we set the current organization to the first one in the list
-   */
-  const userOrganizations = (
-    await getUserOrganizations({
-      userId: authSession.userId,
-    })
-  ).map((uo) => uo.organization);
-  const userOrganizationIds = userOrganizations.map((org) => org.id);
-  const personalOrganization = userOrganizations.find(
-    (org) => org.type === "PERSONAL"
-  ) as Organization;
-
-  if (!userOrganizationIds.includes(qr.organizationId)) {
-    return redirect(`contact-owner?scanId=${scan.id}`);
-  }
-
-  const headers = [
-    setCookie(
-      await setSelectedOrganizationIdCookie(
-        userOrganizationIds.find((orgId) => orgId === qr.organizationId) ||
-          personalOrganization.id
-      )
-    ),
-  ];
-
-  /**
-   * When there is no assetId that means that the asset was deleted so the QR code is orphaned.
-   * Here we redirect to a page where the user has the option to link to existing asset or create a new one.
-   */
-  if (!qr.assetId) {
-    return redirect(`link?scanId=${scan.id}`, {
-      headers,
-    });
-  }
-
-  return redirect(
-    `/assets/${qr.assetId}?ref=qr&scanId=${scan.id}&qrId=${qr.id}`,
-    {
-      headers,
->>>>>>> 55ad107e
     }
 
     const headers = [
@@ -202,22 +99,17 @@
             personalOrganization.id
         )
       ),
-      setCookie(
-        await commitAuthSession(request, {
-          authSession,
-          flashErrorMessage: null,
-        })
-      ),
     ];
 
     /**
      * When there is no assetId that means that the asset was deleted so the QR code is orphaned.
      * Here we redirect to a page where the user has the option to link to existing asset or create a new one.
      */
-    if (!qr.assetId)
+    if (!qr.assetId) {
       return redirect(`link?scanId=${scan.id}`, {
         headers,
       });
+    }
 
     return redirect(
       `/assets/${qr.assetId}?ref=qr&scanId=${scan.id}&qrId=${qr.id}`,
@@ -247,6 +139,15 @@
   return json({ ok: true });
 };
 
+export function ErrorBoundary() {
+  const error = useRouteError();
+
+  /** 404 error */
+  if (isRouteErrorResponse(error)) {
+    return <QrNotFound />;
+  }
+}
+
 export default function Qr() {
   return null;
 }