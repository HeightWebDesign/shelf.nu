--- conflicted
+++ resolved
@@ -1,82 +1,65 @@
 import type { MetaFunction, LoaderFunctionArgs } from "@remix-run/node";
-import { json, redirect } from "@remix-run/node";
+import { json } from "@remix-run/node";
 import { useLoaderData } from "@remix-run/react";
 import { z } from "zod";
 import { UnlinkIcon } from "~/components/icons";
 import ContextualModal from "~/components/layout/contextual-modal";
 import { Button } from "~/components/shared";
-<<<<<<< HEAD
 import { db } from "~/database";
-=======
-import { data, error, getParams, makeShelfError } from "~/utils";
->>>>>>> f0b1bfc3
+import { data, error, getParams, makeShelfError, ShelfError } from "~/utils";
 
 import { appendToMetaTitle } from "~/utils/append-to-meta-title";
-import { ShelfStackError } from "~/utils/error";
 import { PermissionAction, PermissionEntity } from "~/utils/permissions";
 import { requirePermission } from "~/utils/roles.server";
 
 export async function loader({ context, request, params }: LoaderFunctionArgs) {
   const authSession = context.getSession();
-<<<<<<< HEAD
-  const { organizationId } = await requirePermision({
-    userId: authSession.userId,
-    request,
-    entity: PermissionEntity.qr,
-    action: PermissionAction.update,
-  });
-  const { qrId } = params;
-  /** @TODO here we have to double check if the QR is orpaned, and if its not, redirect */
-
-  const qr = await db.qr.findUnique({
-    where: {
-      id: qrId,
-      organizationId,
-    },
-  });
-
-  if (!qr) {
-    throw new ShelfStackError({
-      message: "This QR code doesn't belong to your current organization.",
-      title: "Not allowed",
-      status: 403,
-    });
-  }
-
-  /** we check if its linked and if it was we just redirect back to qr page and let it handle the logic */
-  if (qr.assetId) {
-    return redirect(`/qr/${qrId}`);
-  }
-
-  return json({
-    header: {
-      title: "Link QR with asset",
-    },
-    qrId,
-  });
-};
-export const meta: MetaFunction<typeof loader> = ({ data }) => [
-  { title: appendToMetaTitle(data?.header.title) },
-];
-=======
   const { userId } = authSession;
   const { qrId } = getParams(params, z.object({ qrId: z.string() }));
 
   try {
-    await requirePermission({
+    const { organizationId } = await requirePermission({
       userId,
       request,
       entity: PermissionEntity.qr,
       action: PermissionAction.update,
     });
+    /** @TODO here we have to double check if the QR is orpaned, and if its not, redirect */
 
-    return json(data({ qrId }));
+    const qr = await db.qr.findUnique({
+      where: {
+        id: qrId,
+        organizationId,
+      },
+    });
+
+    if (!qr) {
+      throw new ShelfError({
+        message: "This QR code doesn't belong to your current organization.",
+        title: "Not allowed",
+        label: "QR",
+        status: 403,
+        cause: null,
+      });
+    }
+
+    return json(
+      data({
+        header: {
+          title: "Link QR with asset",
+        },
+        qrId,
+      })
+    );
   } catch (cause) {
     const reason = makeShelfError(cause, { userId });
     throw json(error(reason), { status: reason.status });
   }
 }
->>>>>>> f0b1bfc3
+
+export const meta: MetaFunction<typeof loader> = ({ data }) => [
+  { title: appendToMetaTitle(data?.header.title) },
+];
 
 export default function QrLink() {
   const { qrId } = useLoaderData<typeof loader>();
