--- conflicted
+++ resolved
@@ -2,26 +2,17 @@
 import { json } from "@remix-run/node";
 import { useLoaderData } from "@remix-run/react";
 import { z } from "zod";
-<<<<<<< HEAD
 import { UnlinkIcon } from "~/components/icons/library";
+import ContextualModal from "~/components/layout/contextual-modal";
 import { Button } from "~/components/shared/button";
-import { makeShelfError } from "~/utils/error";
+import { db } from "~/database/db.server";
+import { appendToMetaTitle } from "~/utils/append-to-meta-title";
+import { makeShelfError, ShelfError } from "~/utils/error";
 import { data, error, getParams } from "~/utils/http.server";
-
 import {
   PermissionAction,
   PermissionEntity,
 } from "~/utils/permissions/permission.validator.server";
-=======
-import { UnlinkIcon } from "~/components/icons";
-import ContextualModal from "~/components/layout/contextual-modal";
-import { Button } from "~/components/shared";
-import { db } from "~/database";
-import { data, error, getParams, makeShelfError, ShelfError } from "~/utils";
-
-import { appendToMetaTitle } from "~/utils/append-to-meta-title";
-import { PermissionAction, PermissionEntity } from "~/utils/permissions";
->>>>>>> 97c383d3
 import { requirePermission } from "~/utils/roles.server";
 
 export async function loader({ context, request, params }: LoaderFunctionArgs) {
