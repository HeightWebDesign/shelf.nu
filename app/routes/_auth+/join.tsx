--- conflicted
+++ resolved
@@ -1,14 +1,5 @@
 import * as React from "react";
-
-<<<<<<< HEAD
-import type {
-  ActionArgs,
-  LoaderArgs,
-  V2_MetaFunction as MetaFunction,
-} from "@remix-run/node";
-=======
-import type { LoaderFunctionArgs, MetaFunction } from "@remix-run/node";
->>>>>>> e8a90180
+import type { LoaderFunctionArgs, ActionFunctionArgs, MetaFunction } from "@remix-run/node";
 import { redirect, json } from "@remix-run/node";
 import {
   Form,
@@ -113,15 +104,8 @@
   );
 }
 
-<<<<<<< HEAD
-export const meta: MetaFunction = ({ data }) => [
-  {
-    title: data.title,
-  },
-=======
 export const meta: MetaFunction<typeof loader> = ({ data }) => [
   { title: data ? appendToMetaTitle(data.title) : "" },
->>>>>>> e8a90180
 ];
 
 export default function Join() {
