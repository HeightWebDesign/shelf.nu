--- conflicted
+++ resolved
@@ -16,15 +16,10 @@
 import { assertIsPost } from "~/utils";
 import { ShelfStackError } from "~/utils/error";
 
-<<<<<<< HEAD
-export const loader = async ({ request, params }: LoaderArgs) => {
+
+export const loader = async ({ request, params }: LoaderFunctionArgs) => {
   const { userId, organizationId } = await requireAuthSession(request);
   const locationId = params.locationId as string;
-=======
-export const loader = async ({ request, params }: LoaderFunctionArgs) => {
-  const { userId } = await requireAuthSession(request);
-  const lcationId = params.locationId as string;
->>>>>>> e2e4c222
   const location = await db.location.findUnique({
     where: {
       id: locationId,
