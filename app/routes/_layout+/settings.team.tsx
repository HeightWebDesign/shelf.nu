--- conflicted
+++ resolved
@@ -60,9 +60,14 @@
 };
 
 export async function loader({ request }: LoaderFunctionArgs) {
-<<<<<<< HEAD
+  // @TODO this needs to be checked again due to messy merge
   try {
-    const authSession = await requireAuthSession(request);
+    const { authSession } = await requirePermision(
+      request,
+      PermissionEntity.teamMember,
+      PermissionAction.read
+    );
+
     const { organizationId } = await requireOrganisationId(
       authSession,
       request
@@ -73,42 +78,6 @@
         db.organization.findFirst({
           where: {
             id: organizationId,
-=======
-  const { authSession } = await requirePermision(
-    request,
-    PermissionEntity.teamMember,
-    PermissionAction.read
-  );
-
-  const { organizationId } = await requireOrganisationId(authSession, request);
-  const [organization, userMembers, invites, teamMembers] =
-    await db.$transaction([
-      /** Get the org */
-      db.organization.findFirst({
-        where: {
-          id: organizationId,
-        },
-        include: {
-          owner: true,
-        },
-      }),
-      /** Get Users */
-      db.userOrganization.findMany({
-        where: {
-          organizationId,
-        },
-        select: {
-          user: true,
-          roles: true,
-        },
-      }),
-      /** Get the invites */
-      db.invite.findMany({
-        where: {
-          organizationId,
-          status: {
-            in: [InviteStatuses.PENDING],
->>>>>>> e0823663
           },
           include: {
             owner: true,
@@ -121,6 +90,7 @@
           },
           select: {
             user: true,
+            roles: true,
           },
         }),
         /** Get the invites */
@@ -134,7 +104,6 @@
               not: "",
             },
           },
-<<<<<<< HEAD
           distinct: ["inviteeEmail"],
           select: {
             id: true,
@@ -144,27 +113,9 @@
             inviteeTeamMember: {
               select: {
                 name: true,
-=======
-          roles: true,
-        },
-      }),
-      /** Get the teamMembers */
-      /**
-       * 1. Don't have any invites(userId:null)
-       * 2. If they have invites, they should not be pending(userId!=null which mean invite is accepted so we only need to worry about pending ones)
-       */
-      db.teamMember.findMany({
-        where: {
-          deletedAt: null,
-          organizationId,
-          userId: null,
-          receivedInvites: {
-            none: {
-              status: {
-                in: [InviteStatuses.PENDING],
->>>>>>> e0823663
               },
             },
+            roles: true,
           },
         }),
         /** Get the teamMembers */
@@ -195,14 +146,13 @@
         }),
       ]);
     if (!organization) {
-      throw new ShelfStackError({ message: "Organization not found" });
+      throw new Error("Organization not found");
     }
 
     const header: HeaderData = {
       title: `Settings - ${organization.name}`,
     };
 
-<<<<<<< HEAD
     /** Create a structure for the users org members and merge it with invites */
     const teamMembersWithUserOrInvite: TeamMembersWithUserOrInvite[] =
       userMembers.map((um) => ({
@@ -212,7 +162,7 @@
         img: um.user.profilePicture || "/images/default_pfp.jpg",
         email: um.user.email,
         status: "ACCEPTED",
-        role: um.user.id === organization.userId ? "Owner" : "Administrator",
+        role: organizationRolesMap[um.roles[0]],
         userId: um.user.id,
       }));
 
@@ -223,7 +173,7 @@
         img: "/images/default_pfp.jpg",
         email: invite.inviteeEmail,
         status: invite.status,
-        role: "Administrator",
+        role: organizationRolesMap[invite?.roles[0]],
         userId: null,
       });
     }
@@ -235,30 +185,6 @@
       owner: organization.owner,
       teamMembers,
       teamMembersWithUserOrInvite,
-=======
-  /** Create a structure for the users org members and merge it with invites */
-  const teamMembersWithUserOrInvite: TeamMembersWithUserOrInvite[] =
-    userMembers.map((um) => ({
-      name: `${um.user.firstName ? um.user.firstName : ""} ${
-        um.user.lastName ? um.user.lastName : ""
-      }`,
-      img: um.user.profilePicture || "/images/default_pfp.jpg",
-      email: um.user.email,
-      status: "ACCEPTED",
-      role: organizationRolesMap[um.roles[0]],
-      userId: um.user.id,
-    }));
-
-  /** Create the same structure for invites */
-  for (const invite of invites as InviteWithTeamMember[]) {
-    teamMembersWithUserOrInvite.push({
-      name: invite.inviteeTeamMember.name,
-      img: "/images/default_pfp.jpg",
-      email: invite.inviteeEmail,
-      status: invite.status,
-      role: organizationRolesMap[invite?.roles[0]],
-      userId: null,
->>>>>>> e0823663
     });
   } catch (cause) {
     const reason = makeShelfError(cause);
