--- conflicted
+++ resolved
@@ -4,19 +4,11 @@
 import { LocationMarkerIcon } from "~/components/icons";
 import { LocationSelect } from "~/components/location";
 import { Button } from "~/components/shared/button";
-<<<<<<< HEAD
-
 import {
   getAllEntriesForCreateAndEdit,
   getAsset,
   updateAsset,
 } from "~/modules/asset";
-
-import { commitAuthSession } from "~/modules/auth";
-
-=======
-import { getAllRelatedEntries, getAsset, updateAsset } from "~/modules/asset";
->>>>>>> 2dbdd7fa
 import styles from "~/styles/layout/custom-modal.css";
 import { assertIsPost, getRequiredParam, isFormProcessing } from "~/utils";
 import { sendNotification } from "~/utils/emitter/send-notification.server";
