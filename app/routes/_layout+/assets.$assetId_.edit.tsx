import { useMemo } from "react";
import type {
  ActionFunctionArgs,
  LoaderFunctionArgs,
  MetaFunction,
} from "@remix-run/node";
import { json, redirect } from "@remix-run/node";
import { useLoaderData } from "@remix-run/react";
import { useAtomValue } from "jotai";
import { z } from "zod";
import { dynamicTitleAtom } from "~/atoms/dynamic-title-atom";
import { AssetForm, NewAssetFormSchema } from "~/components/assets/form";

import Header from "~/components/layout/header";
import type { HeaderData } from "~/components/layout/header/types";
import {
  getAllEntriesForCreateAndEdit,
  getAsset,
  updateAsset,
  updateAssetMainImage,
} from "~/modules/asset";

import { getActiveCustomFields } from "~/modules/custom-field";
import { getOrganization } from "~/modules/organization";
import { buildTagsSet } from "~/modules/tag";
import {
  assertIsPost,
  data,
  error,
  getParams,
  parseData,
  slugify,
} from "~/utils";
import { appendToMetaTitle } from "~/utils/append-to-meta-title";
import {
  extractCustomFieldValuesFromPayload,
  mergedSchema,
} from "~/utils/custom-fields";
import { sendNotification } from "~/utils/emitter/send-notification.server";
import { makeShelfError } from "~/utils/error";
import { PermissionAction, PermissionEntity } from "~/utils/permissions";
import { requirePermission } from "~/utils/roles.server";

export async function loader({ context, request, params }: LoaderFunctionArgs) {
  const authSession = context.getSession();
  const { userId } = authSession;
  const { assetId: id } = getParams(params, z.object({ assetId: z.string() }), {
    additionalData: { userId },
  });

  try {
    const { organizationId } = await requirePermission({
      userId,
      request,
      entity: PermissionEntity.asset,
      action: PermissionAction.update,
    });

    const [organization, asset] = await Promise.all([
      getOrganization({ id: organizationId, userId }),
      getAsset({ organizationId, id }),
    ]);

    const {
      categories,
      totalCategories,
      tags,
      locations,
      totalLocations,
      customFields,
    } = await getAllEntriesForCreateAndEdit({
      request,
      organizationId,
      defaults: {
        category: asset.categoryId,
        location: asset.locationId,
      },
    });

    const header: HeaderData = {
      title: `Edit | ${asset.title}`,
      subHeading: asset.id,
    };

    return json(
      data({
        asset,
        header,
        categories,
        totalCategories,
        tags,
        totalTags: tags.length,
        locations,
        totalLocations,
        currency: organization?.currency,
        customFields,
      })
    );
  } catch (cause) {
    const reason = makeShelfError(cause, { userId, id });
    throw json(error(reason), { status: reason.status });
  }
}

export const meta: MetaFunction<typeof loader> = ({ data }) => [
  { title: data ? appendToMetaTitle(data.header.title) : "" },
];

export const handle = {
  breadcrumb: () => "single",
};

export async function action({ context, request, params }: ActionFunctionArgs) {
  const authSession = context.getSession();
  const { userId } = authSession;
  const { assetId: id } = getParams(params, z.object({ assetId: z.string() }), {
    additionalData: { userId },
  });

<<<<<<< HEAD
  try {
    assertIsPost(request);

    const { organizationId } = await requirePermission({
      userId,
      request,
      entity: PermissionEntity.asset,
      action: PermissionAction.update,
    });

    const clonedRequest = request.clone();
    const formData = await clonedRequest.formData();

    const customFields = await getActiveCustomFields({
      organizationId,
    });

    const FormSchema = mergedSchema({
      baseSchema: NewAssetFormSchema,
      customFields: customFields.map((cf) => ({
        id: cf.id,
        name: slugify(cf.name),
        helpText: cf?.helpText || "",
        required: cf.required,
        type: cf.type.toLowerCase() as "text" | "number" | "date" | "boolean",
        options: cf.options,
      })),
    });

    const payload = parseData(formData, FormSchema, {
      additionalData: { userId, organizationId },
    });

    const customFieldsValues = extractCustomFieldValuesFromPayload({
      payload,
      customFieldDef: customFields,
    });

    await updateAssetMainImage({
      request,
      assetId: id,
      userId: authSession.userId,
    });

    const {
      title,
      description,
      category,
      newLocationId,
      currentLocationId,
      valuation,
    } = payload;

    /** This checks if tags are passed and build the  */
    const tags = buildTagsSet(payload.tags);

    await updateAsset({
      id,
      title,
      description,
      categoryId: category,
      tags,
      newLocationId,
      currentLocationId,
      userId: authSession.userId,
      customFieldsValues,
      valuation,
    });

    sendNotification({
      title: "Asset updated",
      message: "Your asset has been updated successfully",
      icon: { name: "success", variant: "success" },
      senderId: authSession.userId,
    });

    if (payload.addAnother) {
      return redirect(`/assets/new`);
    }

    return redirect(`/assets/${id}`);
  } catch (cause) {
    const reason = makeShelfError(cause, { userId, id });
    return json(error(reason), { status: reason.status });
  }
=======
  const FormSchema = mergedSchema({
    baseSchema: NewAssetFormSchema,
    customFields: customFields.map((cf) => ({
      id: cf.id,
      name: slugify(cf.name),
      helpText: cf?.helpText || "",
      required: cf.required,
      type: cf.type.toLowerCase() as "text" | "number" | "date" | "boolean",
      options: cf.options,
    })),
  });
  const result = await FormSchema.safeParseAsync(parseFormAny(formData));
  const customFieldsValues = extractCustomFieldValuesFromResults({
    result,
    customFieldDef: customFields,
  });

  if (!result.success) {
    return json(
      {
        errors: result.error,
        success: false,
      },
      {
        status: 400,
      }
    );
  }

  await updateAssetMainImage({
    request,
    assetId: id,
    userId: authSession.userId,
  });

  const {
    title,
    description,
    category,
    newLocationId,
    currentLocationId,
    valuation,
    addAnother,
  } = result.data;

  /** This checks if tags are passed and build the  */
  const tags = buildTagsSet(result.data.tags);

  const rsp = await updateAsset({
    id,
    title,
    description,
    categoryId: category,
    tags,
    newLocationId,
    currentLocationId,
    userId: authSession.userId,
    customFieldsValues,
    valuation,
  });

  if (rsp.error) {
    return json(
      {
        errors: {
          title: rsp.error,
        },
      },
      {
        status: 400,
      }
    );
  }

  sendNotification({
    title: "Asset updated",
    message: "Your asset has been updated successfully",
    icon: { name: "success", variant: "success" },
    senderId: authSession.userId,
  });

  if (addAnother) {
    return redirect(`/assets/new`);
  }

  return redirect(`/assets/${id}`);
>>>>>>> bf823b06
}

export default function AssetEditPage() {
  const title = useAtomValue(dynamicTitleAtom);
  const hasTitle = title !== "";
  const { asset } = useLoaderData<typeof loader>();
  const tags = useMemo(
    () => asset.tags?.map((tag) => ({ label: tag.name, value: tag.id })) || [],
    [asset.tags]
  );

  return (
    <>
      <Header title={hasTitle ? title : asset.title} />
      <div className=" items-top flex justify-between">
        <AssetForm
          title={asset.title}
          category={asset.categoryId}
          location={asset.locationId}
          description={asset.description}
          valuation={asset.valuation}
          tags={tags}
        />
      </div>
    </>
  );
}<|MERGE_RESOLUTION|>--- conflicted
+++ resolved
@@ -117,7 +117,6 @@
     additionalData: { userId },
   });
 
-<<<<<<< HEAD
   try {
     assertIsPost(request);
 
@@ -169,6 +168,7 @@
       newLocationId,
       currentLocationId,
       valuation,
+      addAnother,
     } = payload;
 
     /** This checks if tags are passed and build the  */
@@ -194,7 +194,7 @@
       senderId: authSession.userId,
     });
 
-    if (payload.addAnother) {
+    if (addAnother) {
       return redirect(`/assets/new`);
     }
 
@@ -203,94 +203,6 @@
     const reason = makeShelfError(cause, { userId, id });
     return json(error(reason), { status: reason.status });
   }
-=======
-  const FormSchema = mergedSchema({
-    baseSchema: NewAssetFormSchema,
-    customFields: customFields.map((cf) => ({
-      id: cf.id,
-      name: slugify(cf.name),
-      helpText: cf?.helpText || "",
-      required: cf.required,
-      type: cf.type.toLowerCase() as "text" | "number" | "date" | "boolean",
-      options: cf.options,
-    })),
-  });
-  const result = await FormSchema.safeParseAsync(parseFormAny(formData));
-  const customFieldsValues = extractCustomFieldValuesFromResults({
-    result,
-    customFieldDef: customFields,
-  });
-
-  if (!result.success) {
-    return json(
-      {
-        errors: result.error,
-        success: false,
-      },
-      {
-        status: 400,
-      }
-    );
-  }
-
-  await updateAssetMainImage({
-    request,
-    assetId: id,
-    userId: authSession.userId,
-  });
-
-  const {
-    title,
-    description,
-    category,
-    newLocationId,
-    currentLocationId,
-    valuation,
-    addAnother,
-  } = result.data;
-
-  /** This checks if tags are passed and build the  */
-  const tags = buildTagsSet(result.data.tags);
-
-  const rsp = await updateAsset({
-    id,
-    title,
-    description,
-    categoryId: category,
-    tags,
-    newLocationId,
-    currentLocationId,
-    userId: authSession.userId,
-    customFieldsValues,
-    valuation,
-  });
-
-  if (rsp.error) {
-    return json(
-      {
-        errors: {
-          title: rsp.error,
-        },
-      },
-      {
-        status: 400,
-      }
-    );
-  }
-
-  sendNotification({
-    title: "Asset updated",
-    message: "Your asset has been updated successfully",
-    icon: { name: "success", variant: "success" },
-    senderId: authSession.userId,
-  });
-
-  if (addAnother) {
-    return redirect(`/assets/new`);
-  }
-
-  return redirect(`/assets/${id}`);
->>>>>>> bf823b06
 }
 
 export default function AssetEditPage() {
