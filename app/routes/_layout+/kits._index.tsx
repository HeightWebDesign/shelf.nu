import type { Prisma } from "@prisma/client";
import { KitStatus } from "@prisma/client";
import { json, redirect } from "@remix-run/node";
import type { MetaFunction, LoaderFunctionArgs } from "@remix-run/node";
import { Link } from "@remix-run/react";
import { StatusFilter } from "~/components/booking/status-filter";
import DynamicDropdown from "~/components/dynamic-dropdown/dynamic-dropdown";
import { ChevronRight } from "~/components/icons/library";
import BulkActionsDropdown from "~/components/kits/bulk-actions-dropdown";
import KitImage from "~/components/kits/kit-image";
import KitQuickActions from "~/components/kits/kit-quick-actions";
import { KitStatusBadge } from "~/components/kits/kit-status-badge";
import Header from "~/components/layout/header";
import LineBreakText from "~/components/layout/line-break-text";
import { List } from "~/components/list";
import { ListContentWrapper } from "~/components/list/content-wrapper";
import { Filters } from "~/components/list/filters";
import { Button } from "~/components/shared/button";
import { GrayBadge } from "~/components/shared/gray-badge";
import { InfoTooltip } from "~/components/shared/info-tooltip";
import { Td, Th } from "~/components/table";
import { TeamMemberBadge } from "~/components/user/team-member-badge";
import { db } from "~/database/db.server";
import { useCurrentOrganization } from "~/hooks/use-current-organization";
import { useUserRoleHelper } from "~/hooks/user-user-role-helper";
import {
  getPaginatedAndFilterableKits,
  updateKitsWithBookingCustodians,
} from "~/modules/kit/service.server";
import type { KITS_INCLUDE_FIELDS } from "~/modules/kit/types";
import { appendToMetaTitle } from "~/utils/append-to-meta-title";
import { makeShelfError, ShelfError } from "~/utils/error";
import { data, error, getCurrentSearchParams } from "~/utils/http.server";
import type { OrganizationPermissionSettings } from "~/utils/permissions/custody-and-bookings-permissions.validator.client";
import { userHasCustodyViewPermission } from "~/utils/permissions/custody-and-bookings-permissions.validator.client";
import {
  PermissionAction,
  PermissionEntity,
} from "~/utils/permissions/permission.data";
import { userHasPermission } from "~/utils/permissions/permission.validator.client";
import { requirePermission } from "~/utils/roles.server";
import { tw } from "~/utils/tw";
import { resolveTeamMemberName } from "~/utils/user";
import type { MergeInclude } from "~/utils/utils";

export async function loader({ context, request }: LoaderFunctionArgs) {
  const authSession = context.getSession();
  const { userId } = authSession;

  try {
    const { organizationId, canSeeAllCustody } = await requirePermission({
      userId,
      request,
      entity: PermissionEntity.kit,
      action: PermissionAction.read,
    });

    const searchParams = getCurrentSearchParams(request);

    let [
      { kits, totalKits, perPage, page, totalPages, search },
      teamMembers,
      totalTeamMembers,
    ] = await Promise.all([
      getPaginatedAndFilterableKits({
        request,
        organizationId,
        extraInclude: {
          qrCodes: { select: { id: true } },
          assets: {
            select: { id: true, availableToBook: true, status: true },
          },
        },
      }),
      db.teamMember
        .findMany({
          where: {
            deletedAt: null,
            organizationId,
            userId: !canSeeAllCustody ? userId : undefined,
          },
          include: { user: true },
          orderBy: { userId: "asc" },
          take: searchParams.get("getAll") === "teamMember" ? undefined : 12,
        })
        .catch((cause) => {
          throw new ShelfError({
            cause,
            message:
              "Something went wrong while fetching team members. Please try again or contact support.",
            additionalData: { userId, organizationId },
            label: "Assets",
          });
        }),
      db.teamMember.count({ where: { deletedAt: null, organizationId } }),
    ]);

    if (totalPages !== 0 && page > totalPages) {
      return redirect("/kits");
    }

    kits = await updateKitsWithBookingCustodians(kits);

    const header = {
      title: "Kits",
    };

    const modelName = {
      singular: "kit",
      plural: "kits",
    };

    return json(
      data({
        header,
        items: kits,
        page,
        totalItems: totalKits,
        totalPages,
        perPage,
        modelName,
        search,
        searchFieldLabel: "Search kits",
        teamMembers,
        totalTeamMembers,
        searchFieldTooltip: {
          title: "Search your kits database",
          text: "Search kits based on name or description.",
        },
      })
    );
  } catch (cause) {
    const reason = makeShelfError(cause, { userId });
    throw json(error(reason), { status: reason.status });
  }
}

export const meta: MetaFunction<typeof loader> = ({ data }) => [
  { title: appendToMetaTitle(data?.header.title) },
];

export default function KitsIndexPage() {
  const { roles, isBase } = useUserRoleHelper();
  const canCreateKit = userHasPermission({
    roles,
    entity: PermissionEntity.kit,
    action: PermissionAction.create,
  });

  const organization = useCurrentOrganization();

  const canReadCustody = userHasCustodyViewPermission({
    roles,
    organization: organization as OrganizationPermissionSettings,
  });

  return (
    <>
      <Header>
        {canCreateKit && (
          <Button to="new" role="link" aria-label="new kit" icon="kit">
            New kit
          </Button>
        )}
      </Header>

      <ListContentWrapper>
        <Filters
          slots={{
            "left-of-search": (
              <StatusFilter
                statusItems={{
                  [KitStatus.AVAILABLE]: KitStatus.AVAILABLE,
                  [KitStatus.IN_CUSTODY]: KitStatus.IN_CUSTODY,
                }}
              />
            ),
          }}
        >
          {canReadCustody && (
            <DynamicDropdown
              trigger={
                <div className="flex cursor-pointer items-center gap-2">
                  Custodian{" "}
                  <ChevronRight className="hidden rotate-90 md:inline" />
                </div>
              }
              model={{ name: "teamMember", queryKey: "name", deletedAt: null }}
              label="Filter by custodian"
              placeholder="Search team members"
              countKey="totalTeamMembers"
              initialDataKey="teamMembers"
              transformItem={(item) => ({
                ...item,
                id: item.metadata?.userId ? item.metadata.userId : item.id,
              })}
              renderItem={(item) => resolveTeamMemberName(item, true)}
            />
          )}
        </Filters>

        <List
          className="overflow-x-visible md:overflow-x-auto"
          ItemComponent={ListContent}
          bulkActions={isBase ? undefined : <BulkActionsDropdown />}
          headerChildren={
            <>
              <Th>Description</Th>
              <Th>Assets</Th>
              <Th className="flex items-center gap-1 whitespace-nowrap">
                Custodian{" "}
                <InfoTooltip
                  iconClassName="size-4"
                  content={
                    <>
                      <h6>Asset custody</h6>
                      <p>
                        This column shows if a user has custody of the asset
                        either via direct assignment or via a booking. If you
                        see <GrayBadge>private</GrayBadge> that means you don't
                        have the permissions to see who has custody of the
                        asset.
                      </p>
                    </>
                  }
                />
              </Th>
              <Th>Actions</Th>
            </>
          }
        />
      </ListContentWrapper>
    </>
  );
}

function ListContent({
  item,
  bulkActions,
}: {
  item: Prisma.KitGetPayload<{
    include: MergeInclude<
      typeof KITS_INCLUDE_FIELDS,
      {
        qrCodes: { select: { id: true } };
        assets: {
          select: { id: true; availableToBook: true; status: true };
        };
      }
    >;
  }>;
  bulkActions?: React.ReactNode;
}) {
  return (
    <>
      <Td className="w-full whitespace-normal p-0 md:p-0">
        <Link
<<<<<<< HEAD
          to={`/kits/${item.id}/assets`}
          className="flex justify-between gap-3 p-4 md:justify-normal md:pl-0 md:pr-6"
=======
          to={`/kits/${item.id}`}
          className={tw(
            "flex justify-between gap-3 py-4  md:justify-normal",
            bulkActions ? "md:pl-0 md:pr-6" : "md:px-6"
          )}
>>>>>>> d0eeb94d
        >
          <div className="flex items-center gap-3">
            <div className="flex size-12 shrink-0 items-center justify-center">
              <KitImage
                className="size-full rounded-[4px] border object-cover"
                kit={{
                  image: item.image,
                  imageExpiration: item.imageExpiration,
                  alt: item.name,
                  kitId: item.id,
                }}
              />
            </div>
            <div className="min-w-[130px]">
              <span className="word-break mb-1 block font-medium">
                {item.name}
              </span>
              <div>
                <KitStatusBadge
                  status={item.status}
                  availableToBook={!item.assets.some((a) => !a.availableToBook)}
                />
              </div>
            </div>
          </div>
        </Link>
      </Td>
      <Td className="max-w-62 md:max-w-96">
        {item.description ? (
          <LineBreakText
            className="md:max-w-96"
            text={item.description}
            numberOfLines={3}
            charactersPerLine={60}
          />
        ) : null}
      </Td>
      <Td>{item._count.assets}</Td>
      <Td>
        <TeamMemberBadge teamMember={item?.custody?.custodian} />
      </Td>

      <Td>
        <KitQuickActions
          kit={{
            ...item,
            qrId: item?.qrCodes[0]?.id,
          }}
        />
      </Td>
    </>
  );
}<|MERGE_RESOLUTION|>--- conflicted
+++ resolved
@@ -255,16 +255,11 @@
     <>
       <Td className="w-full whitespace-normal p-0 md:p-0">
         <Link
-<<<<<<< HEAD
           to={`/kits/${item.id}/assets`}
-          className="flex justify-between gap-3 p-4 md:justify-normal md:pl-0 md:pr-6"
-=======
-          to={`/kits/${item.id}`}
           className={tw(
             "flex justify-between gap-3 py-4  md:justify-normal",
             bulkActions ? "md:pl-0 md:pr-6" : "md:px-6"
           )}
->>>>>>> d0eeb94d
         >
           <div className="flex items-center gap-3">
             <div className="flex size-12 shrink-0 items-center justify-center">
