import type { LoaderFunctionArgs } from "@remix-run/node";
import { fetchAssetsForExport } from "~/modules/asset";
import { requireAuthSession } from "~/modules/auth";
import { assertUserCanExportAssets } from "~/modules/tier";
import { buildCsvDataFromAssets } from "~/utils";

/* There are some keys that need to be skipped and require special handling */
const keysToSkip = [
  "userId",
  "organizationId",
  "categoryId",
  "locationId",
  "customFieldId",
  "mainImage",
  "mainImageExpiration",
];

<<<<<<< HEAD
export const loader = async ({ request }: LoaderArgs) => {
  const { userId, organizationId } = await requireAuthSession(request);
=======
export const loader = async ({ request }: LoaderFunctionArgs) => {
  const { userId } = await requireAuthSession(request);
>>>>>>> e2e4c222

  await assertUserCanExportAssets({ userId });

  const assets = await fetchAssetsForExport({ organizationId });

  const csvData = buildCsvDataFromAssets({
    assets,
    keysToSkip,
  });

  if (!csvData) return null;
  /** Get the headers from the first row and filter out the keys to skip */
  const headers = Object.keys(assets[0]).filter(
    (header) => !keysToSkip.includes(header)
  );

  /** Add the header column */
  csvData.unshift(headers);

  /** Convert the data to a string */
  const csvRows = csvData.map((row) => row.join(";"));

  /** Join the rows with a new line */
  const csvString = csvRows.join("\n");

  return new Response(csvString, {
    status: 200,
    headers: {
      "content-type": "text/csv",
    },
  });
};<|MERGE_RESOLUTION|>--- conflicted
+++ resolved
@@ -15,13 +15,9 @@
   "mainImageExpiration",
 ];
 
-<<<<<<< HEAD
-export const loader = async ({ request }: LoaderArgs) => {
+
+export const loader = async ({ request }: LoaderFunctionArgs) => {
   const { userId, organizationId } = await requireAuthSession(request);
-=======
-export const loader = async ({ request }: LoaderFunctionArgs) => {
-  const { userId } = await requireAuthSession(request);
->>>>>>> e2e4c222
 
   await assertUserCanExportAssets({ userId });
 
