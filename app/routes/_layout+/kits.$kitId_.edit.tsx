--- conflicted
+++ resolved
@@ -141,11 +141,8 @@
         name: payload.name,
         description: payload.description,
         organizationId,
-<<<<<<< HEAD
         categoryId: payload.category ?? null,
-=======
         barcodes,
->>>>>>> f602adc5
       }),
       updateKitImage({
         request,
