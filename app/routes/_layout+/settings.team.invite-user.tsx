import { OrganizationRoles } from "@prisma/client";
import type { ActionFunctionArgs, LoaderFunctionArgs } from "@remix-run/node";
import { json, redirect } from "@remix-run/node";
import {
  Form,
  useActionData,
  useNavigation,
  useSearchParams,
} from "@remix-run/react";
import { parseFormAny, useZorm } from "react-zorm";
import z from "zod";
import { ErrorContent } from "~/components/errors";
import {
  Select,
  SelectGroup,
  SelectContent,
  SelectItem,
  SelectLabel,
  SelectValue,
  SelectTrigger,
} from "~/components/forms";
import Input from "~/components/forms/input";
import { UserIcon } from "~/components/icons";
import { Button } from "~/components/shared";
import { Image } from "~/components/shared/image";
import { db } from "~/database";
import { useCurrentOrganization } from "~/hooks/use-current-organization-id";
import { createInvite } from "~/modules/invite";
import { assertUserCanInviteUsersToWorkspace } from "~/modules/tier";
import styles from "~/styles/layout/custom-modal.css";
import { error, isFormProcessing, tw, validEmail } from "~/utils";
import { sendNotification } from "~/utils/emitter/send-notification.server";
import { makeShelfError } from "~/utils/error";
import { PermissionAction, PermissionEntity } from "~/utils/permissions";
import { requirePermision } from "~/utils/roles.server";
import type { UserFriendlyRoles } from "./settings.team";

const InviteUserFormSchema = z.object({
  email: z
    .string()
    .transform((email) => email.toLowerCase())
    .refine(validEmail, () => ({
      message: "Please enter a valid email",
    })),
  teamMemberId: z.string().optional(),
  role: z.nativeEnum(OrganizationRoles),
});

<<<<<<< HEAD
export const loader = async ({ request }: LoaderFunctionArgs) => {
  try {
    const { organizationId } = await requirePermision(
      request,
      PermissionEntity.teamMember,
      PermissionAction.create
    );
    await assertUserCanInviteUsersToWorkspace({ organizationId });

    return json({
      showModal: true,
    });
  } catch (cause) {
    // @TODO this is totally broken and doesnt work at all on this route. No idea why
    // To test it navigate to /settings/team/invite-user within a personal org
    // IMPORTANT: it only doesnt work with assertUserCanInviteUsersToWorkspace. If you test it with requireOrganisationId it works fine
    const reason = makeShelfError(cause);
    throw json(error(reason), { status: reason.status });
  }
=======
export const loader = async ({ context, request }: LoaderFunctionArgs) => {
  const authSession = context.getSession();
  const { userId } = authSession;

  const { organizationId } = await requirePermision({
    userId,
    request,
    entity: PermissionEntity.teamMember,
    action: PermissionAction.create,
  });
  await assertUserCanInviteUsersToWorkspace({ organizationId });
  return json({
    showModal: true,
  });
>>>>>>> 55ad107e
};

export const action = async ({ context, request }: ActionFunctionArgs) => {
  const authSession = context.getSession();
  const { userId } = authSession;

  const { organizationId } = await requirePermision({
    userId,
    request,
    entity: PermissionEntity.teamMember,
    action: PermissionAction.create,
  });

  const formData = await request.formData();
  const result = await InviteUserFormSchema.safeParseAsync(
    parseFormAny(formData)
  );

  if (!result.success) {
    return json(
      {
        errors: { ...result.error, invite: null },
      },
      { status: 400 }
    );
  }

  const { email, teamMemberId, role } = result.data;

  let teamMemberName = email.split("@")[0];
  if (teamMemberId) {
    const teamMember = await db.teamMember.findUnique({
      where: { deletedAt: null, id: teamMemberId },
    });
    if (teamMember) {
      teamMemberName = teamMember.name;
    }
  }

  const invite = await createInvite({
    organizationId,
    inviteeEmail: email,
    inviterId: userId,
    roles: [role],
    teamMemberName,
    teamMemberId,
    userId,
  });

  if (invite) {
    sendNotification({
      title: "Successfully invited user",
      message:
        "They will receive an email in which they can complete their registration.",
      icon: { name: "success", variant: "success" },
      senderId: userId,
    });
    return redirect("/settings/team", {});
  }
  return null;
};

export function links() {
  return [{ rel: "stylesheet", href: styles }];
}

const organizationRolesMap: Record<string, UserFriendlyRoles> = {
  [OrganizationRoles.ADMIN]: "Administrator",
  [OrganizationRoles.SELF_SERVICE]: "Self service",
};

export default function InviteUser() {
  const organization = useCurrentOrganization();
  const zo = useZorm("NewQuestionWizardScreen", InviteUserFormSchema);
  const navigation = useNavigation();
  const disabled = isFormProcessing(navigation.state);
  const [searchParams] = useSearchParams();
  const teamMemberId = searchParams.get("teamMemberId");

  const actionData = useActionData<typeof action>();
  return organization ? (
    <>
      <div className="modal-content-wrapper">
        <div className="mb-4 inline-flex size-8 items-center justify-center  rounded-full bg-primary-100 p-2 text-primary-600">
          <UserIcon color="#ef6820" />
        </div>
        <div className="mb-5">
          <h4>Invite team members</h4>
          <p>
            Invite a user to this workspace. Make sure to give them the proper
            role.
          </p>
        </div>
        <Form method="post" className="flex flex-col gap-3" ref={zo.ref}>
          {teamMemberId ? (
            <input type="hidden" name="teamMemberId" value={teamMemberId} />
          ) : null}
          <SelectGroup>
            <SelectLabel className="pl-0">Workspace</SelectLabel>
            <Select name="organizationId" defaultValue={organization.id}>
              <div className="flex h-10 w-full items-center justify-between rounded-md border border-gray-300 bg-transparent px-3.5 py-3 text-[16px] text-gray-500 placeholder:text-gray-500 focus:border-primary-300 focus:outline-none focus:ring-2 focus:ring-primary-25 focus:ring-offset-2  disabled:opacity-50">
                <SelectValue />
              </div>
              <SelectContent
                position="popper"
                className="w-full min-w-[300px]"
                align="start"
              >
                <div className=" max-h-[320px] overflow-auto">
                  <SelectItem
                    value={organization.id}
                    key={organization.id}
                    className="p-2"
                  >
                    <div className="flex items-center gap-2">
                      <Image
                        imageId={organization.imageId}
                        alt="img"
                        className={tw("size-6 rounded-[2px] object-cover")}
                      />

                      <div className=" ml-[1px] text-sm text-gray-900">
                        {organization.name}
                      </div>
                    </div>
                  </SelectItem>
                </div>
              </SelectContent>
            </Select>
          </SelectGroup>

          <SelectGroup>
            <SelectLabel className="pl-0">Role</SelectLabel>
            <Select name="role" defaultValue={OrganizationRoles.ADMIN}>
              <SelectTrigger>
                <SelectValue />
              </SelectTrigger>
              <SelectContent
                position="popper"
                className="w-full min-w-[300px]"
                align="start"
              >
                <div className=" max-h-[320px] overflow-auto">
                  {Object.entries(organizationRolesMap).map(([k, v]) => (
                    <SelectItem value={k} key={k} className="p-2">
                      <div className="flex items-center gap-2">
                        <div className=" ml-[1px] block text-sm lowercase text-gray-900 first-letter:uppercase">
                          {v}
                        </div>
                      </div>
                    </SelectItem>
                  ))}
                </div>
              </SelectContent>
            </Select>
          </SelectGroup>

          <div className="pt-1.5">
            <Input
              name={zo.fields.email()}
              type="email"
              autoComplete="email"
              disabled={disabled}
              error={zo.errors.email()?.message}
              icon="mail"
              label={"Email address"}
              placeholder="rick@rolled.com"
              required
            />
          </div>
          <div className="mt-7 flex gap-1">
            <Button
              variant="secondary"
              to=".."
              size="sm"
              width="full"
              disabled={disabled}
            >
              Cancel
            </Button>
            <Button type="submit" size="sm" width="full" disabled={disabled}>
              Send Invite
            </Button>
          </div>
        </Form>
        {actionData?.errors?.invite && (
          <div className="text-sm text-error-500">
            {actionData.errors?.invite}
          </div>
        )}
      </div>
    </>
  ) : null;
}

export const ErrorBoundary = () => <ErrorContent />;<|MERGE_RESOLUTION|>--- conflicted
+++ resolved
@@ -46,16 +46,19 @@
   role: z.nativeEnum(OrganizationRoles),
 });
 
-<<<<<<< HEAD
-export const loader = async ({ request }: LoaderFunctionArgs) => {
+export const loader = async ({ context, request }: LoaderFunctionArgs) => {
+  const authSession = context.getSession();
+
   try {
-    const { organizationId } = await requirePermision(
+    const { userId } = authSession;
+
+    const { organizationId } = await requirePermision({
+      userId,
       request,
-      PermissionEntity.teamMember,
-      PermissionAction.create
-    );
+      entity: PermissionEntity.teamMember,
+      action: PermissionAction.create,
+    });
     await assertUserCanInviteUsersToWorkspace({ organizationId });
-
     return json({
       showModal: true,
     });
@@ -66,22 +69,6 @@
     const reason = makeShelfError(cause);
     throw json(error(reason), { status: reason.status });
   }
-=======
-export const loader = async ({ context, request }: LoaderFunctionArgs) => {
-  const authSession = context.getSession();
-  const { userId } = authSession;
-
-  const { organizationId } = await requirePermision({
-    userId,
-    request,
-    entity: PermissionEntity.teamMember,
-    action: PermissionAction.create,
-  });
-  await assertUserCanInviteUsersToWorkspace({ organizationId });
-  return json({
-    showModal: true,
-  });
->>>>>>> 55ad107e
 };
 
 export const action = async ({ context, request }: ActionFunctionArgs) => {
