--- conflicted
+++ resolved
@@ -16,18 +16,11 @@
 import MostScannedAssets from "~/components/dashboard/most-scanned-assets";
 import MostScannedCategories from "~/components/dashboard/most-scanned-categories";
 import NewestAssets from "~/components/dashboard/newest-assets";
-import { ErrorBoundryComponent } from "~/components/errors";
 import Header from "~/components/layout/header";
 import { db } from "~/database";
 
-<<<<<<< HEAD
-import { requireAuthSession } from "~/modules/auth";
-import { getOrganization } from "~/modules/organization";
-import { requireOrganisationId } from "~/modules/organization/context.server";
+import styles from "~/styles/layout/skeleton-loading.css";
 import { error } from "~/utils";
-=======
->>>>>>> e0823663
-import styles from "~/styles/layout/skeleton-loading.css";
 import { appendToMetaTitle } from "~/utils/append-to-meta-title";
 import { getLocale } from "~/utils/client-hints";
 import { userPrefs } from "~/utils/cookies.server";
@@ -46,14 +39,13 @@
 import { requirePermision } from "~/utils/roles.server";
 
 export async function loader({ request }: LoaderFunctionArgs) {
-<<<<<<< HEAD
   try {
-    await requireAuthSession(request);
-    const authSession = await requireAuthSession(request);
-    const { organizationId } = await requireOrganisationId(
-      authSession,
-      request
+    const { organizationId, currentOrganization } = await requirePermision(
+      request,
+      PermissionEntity.dashboard,
+      PermissionAction.read
     );
+
     /** This should be updated to use select to only get the data we need */
     const assets = await db.asset.findMany({
       where: {
@@ -74,33 +66,6 @@
                     lastName: true,
                     profilePicture: true,
                   },
-=======
-  const { organizationId, currentOrganization } = await requirePermision(
-    request,
-    PermissionEntity.dashboard,
-    PermissionAction.read
-  );
-
-  /** This should be updated to use select to only get the data we need */
-  const assets = await db.asset.findMany({
-    where: {
-      organizationId,
-    },
-    orderBy: {
-      createdAt: "desc",
-    },
-    include: {
-      category: true,
-      custody: {
-        include: {
-          custodian: {
-            include: {
-              user: {
-                select: {
-                  firstName: true,
-                  lastName: true,
-                  profilePicture: true,
->>>>>>> e0823663
                 },
               },
             },
@@ -112,23 +77,7 @@
           },
         },
       },
-<<<<<<< HEAD
     });
-
-    const organization = await getOrganization({ id: organizationId });
-=======
-    },
-  });
-
-  const announcement = await db.announcement.findFirst({
-    where: {
-      published: true,
-    },
-    orderBy: {
-      createdAt: "desc",
-    },
-  });
->>>>>>> e0823663
 
     const announcement = await db.announcement.findFirst({
       where: {
@@ -139,7 +88,6 @@
       },
     });
 
-<<<<<<< HEAD
     /** Calculate the total value of the assets that have value added */
     const totalValuation = assets.reduce((acc, asset) => {
       if (asset.valuation) {
@@ -149,27 +97,12 @@
     }, 0);
     const cookieHeader = request.headers.get("Cookie");
     const cookie = (await userPrefs.parse(cookieHeader)) || {};
-=======
-  return json({
-    header: {
-      title: "Dashboard",
-    },
-    assets,
-    locale: getLocale(request),
-    currency: currentOrganization?.currency,
-    totalValuation,
-    newAssets: assets.slice(0, 5),
-    totalAssets: assets.length,
-    skipOnboardingChecklist: cookie.skipOnboardingChecklist,
->>>>>>> e0823663
 
+    // @TODO this needs double checking because merge was messy
     return json({
-      header: {
-        title: "Dashboard",
-      },
       assets,
       locale: getLocale(request),
-      currency: organization?.currency,
+      currency: currentOrganization?.currency,
       totalValuation,
       newAssets: assets.slice(0, 5),
       totalAssets: assets.length,
