--- conflicted
+++ resolved
@@ -1,11 +1,9 @@
-<<<<<<< HEAD
+
 import type { LoaderArgs } from "@remix-run/node";
 import { json, type V2_MetaFunction } from "@remix-run/node";
 import { useNavigate } from "@remix-run/react";
-=======
-import { LoaderArgs, json, type V2_MetaFunction } from "@remix-run/node";
+
 import type { Location } from "@prisma/client";
->>>>>>> 705e97f3
 import Header from "~/components/layout/header";
 import type { HeaderData } from "~/components/layout/header/types";
 import { List } from "~/components/list";
