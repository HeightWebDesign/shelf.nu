--- conflicted
+++ resolved
@@ -2,16 +2,10 @@
 import type { LinksFunction, LoaderFunctionArgs } from "@remix-run/node";
 import { json, redirect } from "@remix-run/node";
 import { Outlet } from "@remix-run/react";
-<<<<<<< HEAD
-import { ErrorContent } from "~/components/errors";
-// import { ErrorBoundryComponent } from "~/components/errors";
-import { Breadcrumbs } from "~/components/layout/breadcrumbs";
-=======
 import { useAtom } from "jotai";
 import { switchingWorkspaceAtom } from "~/atoms/switching-workspace";
+import { ErrorContent } from "~/components/errors";
 
-import { ErrorBoundryComponent } from "~/components/errors";
->>>>>>> e0823663
 import Sidebar from "~/components/layout/sidebar/sidebar";
 import { useCrisp } from "~/components/marketing/crisp";
 import { Spinner } from "~/components/shared/spinner";
@@ -132,7 +126,7 @@
           <main className=" flex-1 bg-gray-25 px-4 pb-6 md:w-[calc(100%-312px)]">
             <div className="flex h-full flex-1 flex-col">
               {workspaceSwitching ? (
-                <div className="flex h-full w-full flex-col items-center justify-center text-center">
+                <div className="flex size-full flex-col items-center justify-center text-center">
                   <Spinner />
                   <p className="mt-2">Switching workspaces...</p>
                 </div>
