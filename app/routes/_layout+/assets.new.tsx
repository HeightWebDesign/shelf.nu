import type { LoaderFunctionArgs, MetaFunction } from "@remix-run/node";
import { json, redirect } from "@remix-run/node";
import { useSearchParams } from "@remix-run/react";
import { useAtomValue } from "jotai";
import { parseFormAny } from "react-zorm";
import { dynamicTitleAtom } from "~/atoms/dynamic-title-atom";

import { AssetForm, NewAssetFormSchema } from "~/components/assets/form";
import Header from "~/components/layout/header";

import {
  createAsset,
  createNote,
  getAllEntriesForCreateAndEdit,
  updateAssetMainImage,
} from "~/modules/asset";
import { requireAuthSession, commitAuthSession } from "~/modules/auth";
import { getActiveCustomFields } from "~/modules/custom-field";
import { requireOrganisationId } from "~/modules/organization/context.server";
import { buildTagsSet } from "~/modules/tag";
import { assertIsPost, slugify } from "~/utils";
import { appendToMetaTitle } from "~/utils/append-to-meta-title";
import {
  extractCustomFieldValuesFromResults,
  mergedSchema,
} from "~/utils/custom-fields";
import { sendNotification } from "~/utils/emitter/send-notification.server";

const title = "New Asset";

export async function loader({ request }: LoaderFunctionArgs) {
  const authSession = await requireAuthSession(request);
  const { organizationId } = await requireOrganisationId(authSession, request);
  const { userId } = authSession;

<<<<<<< HEAD
  if (!organization) {
    throw new Error("Organization not found");
  }
  const {
    categories,
    totalCategories,
    tags,
    locations,
    totalLocations,
    customFields,
  } = await getAllEntriesForCreateAndEdit({
    userId,
    organizationId: organization.id,
    request,
  });
=======
  const { categories, tags, locations, customFields } =
    await getAllRelatedEntries({
      userId,
      organizationId,
    });
>>>>>>> b64ba710

  const header = {
    title,
  };

  return json({
    header,
    categories,
    totalCategories,
    tags,
    totalTags: tags.length,
    locations,
    totalLocations,
    customFields,
  });
}

export const meta: MetaFunction<typeof loader> = ({ data }) => [
  { title: data ? appendToMetaTitle(data.header.title) : "" },
];

export const handle = {
  breadcrumb: () => <span>{title}</span>,
};

export async function action({ request }: LoaderFunctionArgs) {
  const authSession = await requireAuthSession(request);
  const { organizationId } = await requireOrganisationId(authSession, request);
  assertIsPost(request);

  /** Here we need to clone the request as we need 2 different streams:
   * 1. Access form data for creating asset
   * 2. Access form data via upload handler to be able to upload the file
   *
   * This solution is based on : https://github.com/remix-run/remix/issues/3971#issuecomment-1222127635
   */
  const clonedRequest = request.clone();

  const formData = await clonedRequest.formData();

  const customFields = await getActiveCustomFields({
    organizationId,
  });

  const FormSchema = mergedSchema({
    baseSchema: NewAssetFormSchema,
    customFields: customFields.map((cf) => ({
      id: cf.id,
      name: slugify(cf.name),
      helpText: cf?.helpText || "",
      required: cf.required,
      type: cf.type.toLowerCase() as "text" | "number" | "date" | "boolean",
      options: cf.options,
    })),
  });
  const result = await FormSchema.safeParseAsync(parseFormAny(formData));

  if (!result.success) {
    return json(
      {
        errors: result.error,
      },
      {
        status: 400,
        headers: {
          "Set-Cookie": await commitAuthSession(request, { authSession }),
        },
      }
    );
  }

  const { title, description, category, qrId, newLocationId } = result.data;

  const customFieldsValues = extractCustomFieldValuesFromResults({
    result,
    customFieldDef: customFields,
  });

  /** This checks if tags are passed and build the  */
  const tags = buildTagsSet(result.data.tags);

  const asset = await createAsset({
    organizationId,
    title,
    description,
    userId: authSession.userId,
    categoryId: category,
    locationId: newLocationId,
    qrId,
    tags,
    customFieldsValues,
  });

  // Not sure how to handle this failing as the asset is already created
  await updateAssetMainImage({
    request,
    assetId: asset.id,
    userId: authSession.userId,
  });

  sendNotification({
    title: "Asset created",
    message: "Your asset has been created successfully",
    icon: { name: "success", variant: "success" },
    senderId: authSession.userId,
  });

  if (asset.location) {
    await createNote({
      content: `**${asset.user.firstName} ${asset.user.lastName}** set the location of **${asset.title}** to **${asset.location.name}**`,
      type: "UPDATE",
      userId: authSession.userId,
      assetId: asset.id,
    });
  }

  return redirect(`/assets`, {
    headers: {
      "Set-Cookie": await commitAuthSession(request, { authSession }),
    },
  });
}

export default function NewAssetPage() {
  const title = useAtomValue(dynamicTitleAtom);
  const [searchParams] = useSearchParams();
  const qrId = searchParams.get("qrId");
  return (
    <>
      <Header title={title ? title : "Untitled Asset"} />
      <div>
        <AssetForm qrId={qrId} />
      </div>
    </>
  );
}<|MERGE_RESOLUTION|>--- conflicted
+++ resolved
@@ -33,7 +33,7 @@
   const { organizationId } = await requireOrganisationId(authSession, request);
   const { userId } = authSession;
 
-<<<<<<< HEAD
+
   if (!organization) {
     throw new Error("Organization not found");
   }
@@ -49,13 +49,13 @@
     organizationId: organization.id,
     request,
   });
-=======
-  const { categories, tags, locations, customFields } =
-    await getAllRelatedEntries({
-      userId,
-      organizationId,
-    });
->>>>>>> b64ba710
+
+  //const { categories, tags, locations, customFields } =
+  //    await getAllRelatedEntries({
+  //      userId,
+  //      organizationId,
+  //    });
+
 
   const header = {
     title,
