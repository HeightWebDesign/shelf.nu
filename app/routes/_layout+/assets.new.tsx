--- conflicted
+++ resolved
@@ -34,10 +34,7 @@
   const authSession = await requireAuthSession(request);
   const { organizationId } = await requireOrganisationId(authSession, request);
   const { userId } = authSession;
-<<<<<<< HEAD
   const organization = await getOrganization({ id: organizationId });
-=======
-
   /**
    * We need to check if the QR code passed in the URL belongs to the current org
    * This is relevant whenever the user is trying to link a new asset with an existing QR code
@@ -47,7 +44,6 @@
     organizationId,
   });
 
->>>>>>> 02099f8f
   const { categories, tags, locations, customFields } =
     await getAllRelatedEntries({
       userId,
