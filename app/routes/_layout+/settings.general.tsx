--- conflicted
+++ resolved
@@ -10,17 +10,9 @@
   unstable_createMemoryUploadHandler,
   unstable_parseMultipartFormData,
 } from "@remix-run/node";
-<<<<<<< HEAD
+
 import { useLoaderData } from "@remix-run/react";
-=======
-import { Link, useLoaderData, useNavigation } from "@remix-run/react";
-import { useAtom, useAtomValue } from "jotai";
-import { useZorm } from "react-zorm";
-import { z } from "zod";
-import { fileErrorAtom, validateFileAtom } from "~/atoms/file";
->>>>>>> 995930f1
 import { ExportButton } from "~/components/assets/export-button";
-import { Form } from "~/components/custom-form";
 import { ErrorContent } from "~/components/errors";
 
 import type { HeaderData } from "~/components/layout/header/types";
