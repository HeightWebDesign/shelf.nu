datasource db {
  provider = "postgresql"
  url      = env("DATABASE_URL")
}

generator client {
  provider        = "prisma-client-js"
  previewFeatures = ["views", "fullTextSearch"]
}

model Image {
  id String @id @default(cuid())

  contentType String
  altText     String?
  blob        Bytes

  createdAt DateTime @default(now())
  updatedAt DateTime @updatedAt

  location     Location?
  organization Organization? @relation("orgImage")

  ownerOrg   Organization @relation("owner", fields: [ownerOrgId], references: [id], onDelete: Cascade, onUpdate: Cascade)
  ownerOrgId String

  user   User   @relation(fields: [userId], references: [id], onDelete: Cascade, onUpdate: Cascade)
  userId String
}

model User {
  id             String  @id @default(cuid())
  email          String  @unique
  username       String  @unique @default(cuid())
  firstName      String?
  lastName       String?
  profilePicture String?
  onboarded      Boolean @default(false)
  customerId     String? @unique // Stripe customer id
  tierId         TierId  @default(free)
  tier           Tier    @relation(fields: [tierId], references: [id])

  // Datetime
  createdAt DateTime @default(now())
  updatedAt DateTime @updatedAt

  // Relationships
  assets            Asset[]
  categories        Category[]
  notes             Note[]
  qrCodes           Qr[]
  scans             Scan[]
  tags              Tag[]
  roles             Role[]
  locations         Location[]
  images            Image[]
  organizations     Organization[]
  customFields      CustomField[]
  sentInvites       Invite[]           @relation("inviter")
  receivedInvites   Invite[]           @relation("invitee")
  teamMembers       TeamMember[]
  userOrganizations UserOrganization[]

  @@unique([email, username])
}

model Asset {
  id                  String      @id @default(cuid())
  title               String
  description         String?
  mainImage           String?
  mainImageExpiration DateTime?
  status              AssetStatus @default(AVAILABLE)
  valuation           Float?      @map("value") // Field to store the monetary value of an asset

  // Datetime
  createdAt DateTime @default(now())
  updatedAt DateTime @updatedAt

  // Relationships
  user           User         @relation(fields: [userId], references: [id], onDelete: Cascade, onUpdate: Cascade)
  userId         String
  organization   Organization @relation(fields: [organizationId], references: [id], onUpdate: Cascade)
  organizationId String
  category       Category?    @relation(fields: [categoryId], references: [id])
  categoryId     String?
  location       Location?    @relation(fields: [locationId], references: [id])
  locationId     String?

  custody         Custody?
  notes           Note[]
  qrCodes         Qr[]
  reports         ReportFound[]
  tags            Tag[]
  customFields    AssetCustomFieldValue[]
  assetSearchView AssetSearchView?
}

view AssetSearchView {
  id           String @id @default(cuid())
  searchVector String

  // Relationships
  asset   Asset  @relation(fields: [assetId], references: [id])
  assetId String @unique

  // Datetime
  createdAt DateTime @default(now())
}

enum AssetStatus {
  AVAILABLE
  IN_CUSTODY
}

model Category {
  id          String  @id @default(cuid())
  name        String
  description String?
  color       String

  // DateTime
  createdAt DateTime @default(now())
  updatedAt DateTime @updatedAt

  // Relationships
  assets Asset[]
  user   User    @relation(fields: [userId], references: [id], onDelete: Cascade, onUpdate: Cascade)
  userId String

  organization   Organization @relation(fields: [organizationId], references: [id], onUpdate: Cascade)
  organizationId String
}

model Tag {
  id          String  @id @default(cuid())
  name        String
  description String?

  //relations
  assets Asset[]
  userId String
  user   User    @relation(fields: [userId], references: [id], onDelete: Cascade, onUpdate: Cascade)

  organization   Organization @relation(fields: [organizationId], references: [id], onUpdate: Cascade)
  organizationId String

  // Datetime
  createdAt DateTime @default(now())
  updatedAt DateTime @updatedAt
}

model Note {
  id      String   @id @default(cuid())
  content String
  type    NoteType @default(COMMENT)

  // Datetime
  createdAt DateTime @default(now())
  updatedAt DateTime @updatedAt

  // Relationships
  user    User   @relation(fields: [userId], references: [id], onDelete: Cascade, onUpdate: Cascade)
  userId  String
  asset   Asset  @relation(fields: [assetId], references: [id], onDelete: Cascade, onUpdate: Cascade)
  assetId String
}

enum NoteType {
  COMMENT
  UPDATE
}

model Qr {
  id String @id @default(cuid())

  // Version of the QR code based on spec from Denso wave
  version Int @default(0)

  // Error correction level based on spec from Denso wave
  errorCorrection ErrorCorrection @default(L)

  // Relationships
  asset   Asset?  @relation(fields: [assetId], references: [id], onDelete: SetNull)
  assetId String?

  user   User   @relation(fields: [userId], references: [id], onDelete: Cascade, onUpdate: Cascade)
  userId String

  organization   Organization @relation(fields: [organizationId], references: [id], onUpdate: Cascade)
  organizationId String
  // DateTime
  createdAt      DateTime     @default(now())
  updatedAt      DateTime     @updatedAt
  scans          Scan[]
}

// Stores a report for when a an asset is reported as found
model ReportFound {
  id      String @id @default(cuid())
  email   String
  content String

  // Datetime
  createdAt DateTime @default(now())
  updatedAt DateTime @updatedAt

  // Relationships
  asset   Asset  @relation(fields: [assetId], references: [id], onDelete: Cascade, onUpdate: Cascade)
  assetId String
}

enum ErrorCorrection {
  L
  M
  Q
  H
}

model Scan {
  id String @id @default(cuid())

  latitude  String?
  longitude String?

  userAgent String?

  // When a logged in user scanned the QR code, we store it here
  user   User?   @relation(fields: [userId], references: [id], onDelete: SetNull)
  userId String?

  qr   Qr?     @relation(fields: [qrId], references: [id], onDelete: SetNull)
  qrId String?

  // We also store the qrId as a raw string for reference is fhte qr is deleted
  rawQrId String

  // DateTime
  createdAt DateTime @default(now())
  updatedAt DateTime @updatedAt
}

model Location {
  id          String  @id @default(cuid())
  name        String
  description String?
  address     String?

  image   Image?  @relation(fields: [imageId], references: [id])
  imageId String? @unique

  // Datetime
  createdAt DateTime @default(now())
  updatedAt DateTime @updatedAt

  // Relationships
  user   User   @relation(fields: [userId], references: [id], onDelete: Cascade, onUpdate: Cascade)
  userId String

  organization   Organization @relation(fields: [organizationId], references: [id], onUpdate: Cascade)
  organizationId String

  assets Asset[]
}

// Master data for roles
model Role {
  id   String @id @unique @default(cuid())
  name Roles  @unique @default(USER)

  createdAt DateTime @default(now())
  updatedAt DateTime @updatedAt

  users User[]
}

enum Roles {
  USER
  ADMIN
}

model TeamMember {
  id   String @id @unique @default(cuid())
  name String

  organizations   Organization[]
  custodies       Custody[]
  receivedInvites Invite[]
  user            User?          @relation(fields: [userId], references: [id], onUpdate: Cascade)
  userId          String?

  createdAt DateTime @default(now())
  updatedAt DateTime @updatedAt
  deletedAt DateTime?
}

model Custody {
  id String @id @default(cuid())

  custodian    TeamMember @relation(fields: [teamMemberId], references: [id])
  teamMemberId String

  asset   Asset  @relation(fields: [assetId], references: [id], onDelete: Cascade, onUpdate: Cascade)
  assetId String @unique

  // DateTime
  createdAt DateTime @default(now())
  updatedAt DateTime @updatedAt
}

model Organization {
  id   String           @id @unique @default(cuid())
  name String           @default("Personal")
  type OrganizationType @default(PERSONAL)

  owner  User   @relation(fields: [userId], references: [id], onUpdate: Cascade)
  userId String

<<<<<<< HEAD
  currency Currency @default(USD)

  members TeamMember[]
  assets  Asset[]
=======
  image   Image?  @relation("orgImage", fields: [imageId], references: [id])
  imageId String? @unique

  members           TeamMember[]
  assets            Asset[]
  locations         Location[]
  categories        Category[]
  tags              Tag[]
  qrCodes           Qr[]
  invites           Invite[]
  userOrganizations UserOrganization[]
>>>>>>> 1fd7ed63

  createdAt    DateTime      @default(now())
  updatedAt    DateTime      @updatedAt
  customFields CustomField[]
  images        Image[] @relation("owner")
}

model UserOrganization {
  id String @id @unique @default(cuid())

  user           User         @relation(fields: [userId], references: [id], onUpdate: Cascade)
  userId         String
  organization   Organization @relation(fields: [organizationId], references: [id], onUpdate: Cascade)
  organizationId String

  roles     OrganizationRoles[]
  createdAt DateTime            @default(now())
  updatedAt DateTime            @updatedAt

  @@unique([userId, organizationId])
}

enum OrganizationType {
  PERSONAL
  TEAM
}

enum OrganizationRoles {
  ADMIN
  TEAM_MEMBER
  OWNER
}

// Tier Ids are used to identify tiers (products) in Stripe. They must be predictable in our model.
// Each product in stripe has a metadata value called `shelf_tier` which holds the value of the enum
// Add more tiers if needed
enum TierId {
  free
  tier_1
  tier_2
}

// Tiers correspond to Stripe products
model Tier {
  id          TierId     @id // Used to create Stripe product ID
  name        String // Name coming from Stripe product
  subscribers User[]
  tierLimitId TierId?    @unique
  tierLimit   TierLimit? @relation(fields: [tierLimitId], references: [id])
  createdAt   DateTime   @default(now())
  updatedAt   DateTime   @updatedAt
}

model TierLimit {
  id               TierId   @id
  tier             Tier?
  canImportAssets  Boolean  @default(false)
  canExportAssets  Boolean  @default(false)
  maxCustomFields  Int      @default(0)
  maxOrganizations Int      @default(1)
  createdAt        DateTime @default(now())
  updatedAt        DateTime @updatedAt
}

model CustomField {
  id       String  @id @unique @default(cuid())
  name     String
  helpText String?
  required Boolean @default(false)
  active   Boolean @default(true)

  type    CustomFieldType @default(TEXT)
  options String[]

  // Relationships
  organization   Organization @relation(fields: [organizationId], references: [id], onUpdate: Cascade)
  organizationId String

  createdBy User   @relation(fields: [userId], references: [id], onDelete: Cascade, onUpdate: Cascade)
  userId    String

  // Datetime
  createdAt               DateTime                @default(now())
  updatedAt               DateTime                @updatedAt
  assetCustomFieldsValues AssetCustomFieldValue[]
}

enum CustomFieldType {
  TEXT
  OPTION
  BOOLEAN
  DATE
  MULTILINE_TEXT
}

model AssetCustomFieldValue {
  id String @id @default(cuid())

  // value String
  value Json //{raw: "actual data",valueText:"text type",valueBoolean:"boolean type" and so on... }

  // Relationships
  asset   Asset  @relation(fields: [assetId], references: [id], onDelete: Cascade, onUpdate: Cascade)
  assetId String

  customField   CustomField @relation(fields: [customFieldId], references: [id], onUpdate: Cascade)
  customFieldId String

  // Datetime
  createdAt DateTime @default(now())
  updatedAt DateTime @updatedAt
}

<<<<<<< HEAD
enum Currency {
  USD  // United States Dollar
  EUR  // Euro
  GBP  // British Pound Sterling
  JPY  // Japanese Yen
  AUD  // Australian Dollar
  CAD  // Canadian Dollar
  CHF  // Swiss Franc
  CNY  // Chinese Yuan
  INR  // Indian Rupee
  ZAR  // South African Rand
  BRL  // Brazilian Real
  MXN  // Mexican Peso
  SGD  // Singapore Dollar
  NZD  // New Zealand Dollar
  SEK  // Swedish Krona
  NOK  // Norwegian Krone
  KRW  // South Korean Won
  RUB  // Russian Ruble
  HKD  // Hong Kong Dollar
  SAR  // Saudi Riyal
=======
enum InviteStatuses {
  PENDING
  ACCEPTED
  REJECTED
  INVALIDATED
}

model Invite {
  id String @id @default(cuid())

  //relations
  inviter           User         @relation("inviter", fields: [inviterId], references: [id], onDelete: Cascade, onUpdate: Cascade)
  inviterId         String
  organization      Organization @relation(fields: [organizationId], references: [id], onUpdate: Cascade)
  organizationId    String
  inviteeUser       User?        @relation("invitee", fields: [inviteeUserId], references: [id], onDelete: Cascade, onUpdate: Cascade)
  inviteeUserId     String?
  inviteeTeamMember TeamMember   @relation(fields: [teamMemberId], references: [id])
  teamMemberId      String

  inviteeEmail String
  status       InviteStatuses      @default(PENDING)
  inviteCode   String
  roles        OrganizationRoles[]

  // Datetime
  expiresAt DateTime
  createdAt DateTime @default(now())
  updatedAt DateTime @updatedAt
>>>>>>> 1fd7ed63
}<|MERGE_RESOLUTION|>--- conflicted
+++ resolved
@@ -315,13 +315,11 @@
 
   owner  User   @relation(fields: [userId], references: [id], onUpdate: Cascade)
   userId String
-
-<<<<<<< HEAD
   currency Currency @default(USD)
 
   members TeamMember[]
   assets  Asset[]
-=======
+
   image   Image?  @relation("orgImage", fields: [imageId], references: [id])
   imageId String? @unique
 
@@ -333,7 +331,7 @@
   qrCodes           Qr[]
   invites           Invite[]
   userOrganizations UserOrganization[]
->>>>>>> 1fd7ed63
+
 
   createdAt    DateTime      @default(now())
   updatedAt    DateTime      @updatedAt
@@ -447,7 +445,6 @@
   updatedAt DateTime @updatedAt
 }
 
-<<<<<<< HEAD
 enum Currency {
   USD  // United States Dollar
   EUR  // Euro
@@ -469,7 +466,8 @@
   RUB  // Russian Ruble
   HKD  // Hong Kong Dollar
   SAR  // Saudi Riyal
-=======
+}
+
 enum InviteStatuses {
   PENDING
   ACCEPTED
@@ -499,5 +497,4 @@
   expiresAt DateTime
   createdAt DateTime @default(now())
   updatedAt DateTime @updatedAt
->>>>>>> 1fd7ed63
 }